--- conflicted
+++ resolved
@@ -9,81 +9,47 @@
 from mmengine.registry import RUNNERS
 from mmengine.runner import Runner
 
-<<<<<<< HEAD
-from mmdet import __version__
-from mmdet.apis import init_random_seed, set_random_seed, train_detector
-from mmdet.datasets import build_dataset
-from mmdet.models import build_detector
-from mmdet.utils import (collect_env, get_device, get_root_logger,
-                         replace_cfg_vals, rfnext_init_model,
-                         setup_multi_processes, update_data_root)
-=======
 from mmdet.utils import setup_cache_size_limit_of_dynamo
->>>>>>> ecac3a77
 
 
 def parse_args():
     parser = argparse.ArgumentParser(description='Train a detector')
-<<<<<<< HEAD
-    # parser.add_argument('--config', help='模型文件路径', default=r'D:\mmdetection\configs\detr\detr_r50_8x2_150e_coco.py')
-    parser.add_argument('--config', help='模型文件路径', default=r'D:\mmdetection\configs\yolact\yolact_r50_1x8_coco.py')
-    # parser.add_argument('--config', help='模型文件路径', default=r'D:\mmdetection\configs\autoassign\autoassign_r50_fpn_8x2_1x_coco.py')
+    parser.add_argument('config', help='模型配置路径')
     parser.add_argument('--work-dir', help='存储日志和模型的目录')
-    parser.add_argument('--resume-from', help='恢复训练的目录')
-    parser.add_argument('--auto-resume', action='store_true', help='自动从最近的保存点恢复训练')
-    parser.add_argument('--no-validate', action='store_true', help='训练时是否不进行验证')
-    parser.add_argument('--gpu-id', type=int, default=0, help='GPU的索引(仅适用于非分布式训练)')
-    parser.add_argument('--seed', type=int, default=None, help='random seed')
-    parser.add_argument('--diff-seed', action='store_true', help='是否为不同的ranks设置不同的种子')
-    parser.add_argument('--deterministic',action='store_true',help='是否固定CUDNN后端算法.以减少网络输出的随机性')
-    parser.add_argument('--cfg-options', nargs='+', action=DictAction, help='覆盖配置中的一些设置, 通过键值对的方式'
-                        'xxx=yyy. 如果被覆盖的值是一个列表,它应该像 key="[a,b]" 或 key=a,b 格式'
-                        '它也允许嵌套的list tuple值,例如key="[(a,b),(c,d)]" 注意引号是必须的,不能有空格.')
-    parser.add_argument('--launcher', choices=['none', 'pytorch', 'slurm', 'mpi'], default='none', help='分布式训练使用的启动器')
-    parser.add_argument('--local_rank', type=int, default=0)  # 本地进程编号,此参数 torch.distributed.launch 会自动传入
-    parser.add_argument('--auto-scale-lr', action='store_false', help='自动缩放学习率.')
-=======
-    parser.add_argument('config', help='train config file path')
-    parser.add_argument('--work-dir', help='the dir to save logs and models')
     parser.add_argument(
         '--amp',
         action='store_true',
         default=False,
-        help='enable automatic-mixed-precision training')
+        help='启用自动混合精度训练')
     parser.add_argument(
         '--auto-scale-lr',
         action='store_true',
-        help='enable automatically scaling LR.')
+        help='自动缩放学习率.')
     parser.add_argument(
         '--resume',
         nargs='?',
         type=str,
         const='auto',
-        help='If specify checkpoint path, resume from it, while if not '
-        'specify, try to auto resume from the latest checkpoint '
-        'in the work directory.')
+        help='如果指定权重路径,则从它恢复训练.而如果没有指定,则尝试从work-dir中'
+             '最近一次保存的模型恢复训练.')
     parser.add_argument(
         '--cfg-options',
         nargs='+',
         action=DictAction,
-        help='override some settings in the used config, the key-value pair '
-        'in xxx=yyy format will be merged into config file. If the value to '
-        'be overwritten is a list, it should be like key="[a,b]" or key=a,b '
-        'It also allows nested list/tuple values, e.g. key="[(a,b),(c,d)]" '
-        'Note that the quotation marks are necessary and that no white space '
-        'is allowed.')
+        help='覆盖配置中的一些设置, 通过键值对的方式xxx=yyy. 如果被覆盖的值是一个列表,'
+             '它应该像 key="[a,b]" 或 key=a,b 格式它也允许嵌套的list tuple值,'
+             '例如key="[(a,b),(c,d)]" 注意引号是必须的,不能有空格.')
     parser.add_argument(
         '--launcher',
         choices=['none', 'pytorch', 'slurm', 'mpi'],
         default='none',
-        help='job launcher')
+        help='分布式训练使用的启动器')
     # When using PyTorch version >= 2.0.0, the `torch.distributed.launch`
     # will pass the `--local-rank` parameter to `tools/train.py` instead
     # of `--local_rank`.
     parser.add_argument('--local_rank', '--local-rank', type=int, default=0)
->>>>>>> ecac3a77
     args = parser.parse_args()
-    if 'LOCAL_RANK' not in os.environ:  # 如果环境中没有 LOCAL_RANK,就设置它为当前的 local_rank
+    if 'LOCAL_RANK' not in os.environ:  # 设置默认 LOCAL_RANK为当前的 local_rank
         os.environ['LOCAL_RANK'] = str(args.local_rank)
 
     return args
@@ -92,48 +58,17 @@
 def main():
     args = parse_args()  # 获得命令行参数
 
-<<<<<<< HEAD
-    cfg = Config.fromfile(args.config)  # 读取配置文件
-
-    # replace the ${key} with the value of cfg.key 目前还不清楚有什么用处
-    cfg = replace_cfg_vals(cfg)
-
-    # 更新cfg.data_root,如果MMDET_DATASETS存在环境变量中
-    update_data_root(cfg)
-
-    if args.cfg_options is not None:  # 更新cfg_options中的配置信息到cfg中去
-        cfg.merge_from_dict(args.cfg_options)
-
-    if args.auto_scale_lr:  # 如果开启自适应学习率,那么cfg文件中也必须存在相关该参数
-        if 'auto_scale_lr' in cfg and \
-                'enable' in cfg.auto_scale_lr and \
-                'base_batch_size' in cfg.auto_scale_lr:
-            cfg.auto_scale_lr.enable = True
-        else:
-            warnings.warn('在您的配置文件中找不到"auto_scale_lr"或"auto_scale_lr.enable"'
-                          '或"auto_scale_lr.base_batch_size".请将所有配置文件更新到 mmdet >= 2.24.1')
-
-    # 设置多进程配置
-    setup_multi_processes(cfg)
-
-    # 设置 cudnn_benchmark 在那些输入固定的模型中(比如SSD300),开启该参数后训练会更快
-    if cfg.get('cudnn_benchmark', False):
-        torch.backends.cudnn.benchmark = True
-
-    # work_dir的命名优先级: 命令行 > cfg.work_dir > cfg文件名
-=======
     # Reduce the number of repeated compilations and improve
     # training speed.
     setup_cache_size_limit_of_dynamo()
 
-    # load config
+    # 读取配置文件
     cfg = Config.fromfile(args.config)
     cfg.launcher = args.launcher
-    if args.cfg_options is not None:
+    if args.cfg_options is not None:  # 更新cfg_options中的配置信息到cfg中去
         cfg.merge_from_dict(args.cfg_options)
 
-    # work_dir is determined in this priority: CLI > segment in file > filename
->>>>>>> ecac3a77
+    # work_dir的命名优先级: 命令行 > cfg.work_dir > config文件名
     if args.work_dir is not None:
         # 如果 args.work_dir 非空,则根据"命令行参数"更新配置
         cfg.work_dir = args.work_dir
@@ -142,85 +77,6 @@
         cfg.work_dir = osp.join('./work_dirs',  # basename->获取文件全名 splitext->分割文件名与后缀
                                 osp.splitext(osp.basename(args.config))[0])
 
-<<<<<<< HEAD
-    if args.resume_from is not None:    # 如果命令行上的resume_from非空,则更新到cfg中
-        cfg.resume_from = args.resume_from
-    cfg.auto_resume = args.auto_resume  # 将args中的auto_resume更新到cfg中
-    cfg.gpu_ids = [args.gpu_id]         # 将gou_id 由int->list 兼容分布式训练
-
-    # 首先初始化分布式环境, 因为 logger 会依赖分布式信息.
-    if args.launcher == 'none':
-        distributed = False
-    else:
-        distributed = True
-        init_dist(args.launcher, **cfg.dist_params)
-        # 通过分布式训练模式重置gpu_ids
-        _, world_size = get_dist_info()
-        cfg.gpu_ids = range(world_size)
-
-    # 创建工作目录
-    mmcv.mkdir_or_exist(osp.abspath(cfg.work_dir))  # 相对目录 -> 绝对目录 如果该目录不存在则创建否则跳过
-    # 将配置文件保存到绝对目录下,此时保存的cfg是结合args参数后的而非原始cfg
-    cfg.dump(osp.join(cfg.work_dir, osp.basename(args.config)))
-    # 在其他步骤之前初始化 logger
-    timestamp = time.strftime('%Y%m%d_%H%M%S', time.localtime())
-    log_file = osp.join(cfg.work_dir, f'{timestamp}.log')  # 生成以时间戳为格式的日志文件
-    logger = get_root_logger(log_file=log_file, log_level=cfg.log_level)  # 获取logger对象,只有主进程且传入log_file才保存输出
-
-    # 初始化meta dict来记录环境信息、种子数等一些重要信息
-    meta = dict()
-    # 记录环境信息
-    env_info_dict = collect_env()
-    env_info = '\n'.join([(f'{k}: {v}') for k, v in env_info_dict.items()])
-    dash_line = '-' * 60 + '\n'
-    logger.info('Environment info:\n' + dash_line + env_info + '\n' +
-                dash_line)
-    meta['env_info'] = env_info
-    meta['config'] = cfg.pretty_text
-    # 记录一些基本信息
-    logger.info(f'Distributed training: {distributed}')
-    logger.info(f'Config:\n{cfg.pretty_text}')
-
-    cfg.device = get_device()  # cpu, cuda or mlu
-    # 设置随机种子数
-    seed = init_random_seed(args.seed, device=cfg.device)
-    seed = seed + dist.get_rank() if args.diff_seed else seed  # 是否让不同进程的训练任务的seed不同,默认所有进程seed一致
-    logger.info(f'Set random seed to {seed}, '
-                f'deterministic: {args.deterministic}')
-    set_random_seed(seed, deterministic=args.deterministic)
-    cfg.seed = seed
-    meta['seed'] = seed
-    meta['exp_name'] = osp.basename(args.config)
-
-    model = build_detector(cfg.model)
-    model.init_weights()
-
-    # init rfnext if 'RFSearchHook' is defined in cfg
-    rfnext_init_model(model, cfg=cfg)
-
-    datasets = [build_dataset(cfg.data.train)]
-    if len(cfg.workflow) == 2:
-        assert 'val' in [mode for (mode, _) in cfg.workflow]
-        val_dataset = copy.deepcopy(cfg.data.val)
-        val_dataset.pipeline = cfg.data.train.get(
-            'pipeline', cfg.data.train.dataset.get('pipeline'))
-        datasets.append(build_dataset(val_dataset))
-    if cfg.checkpoint_config is not None:
-        # 将mmdet版本、配置文件内容和识别类名作为为元数据保存到权重中
-        cfg.checkpoint_config.meta = dict(
-            mmdet_version=__version__ + get_git_hash()[:7],
-            CLASSES=datasets[0].CLASSES)
-    # 为model添加CLASSES属性以方便可视化
-    model.CLASSES = datasets[0].CLASSES
-    train_detector(
-        model,
-        datasets,
-        cfg,
-        distributed=distributed,
-        validate=(not args.no_validate),
-        timestamp=timestamp,
-        meta=meta)
-=======
     # enable automatic-mixed-precision training
     if args.amp is True:
         optim_wrapper = cfg.optim_wrapper.type
@@ -267,7 +123,6 @@
 
     # start training
     runner.train()
->>>>>>> ecac3a77
 
 
 if __name__ == '__main__':
