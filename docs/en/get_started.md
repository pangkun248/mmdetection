# GET STARTED

## Prerequisites

<<<<<<< HEAD
MMDetection works on Linux, Windows and macOS. It requires Python 3.7+, CUDA 9.2+ and PyTorch 1.5+.
=======
In this section, we demonstrate how to prepare an environment with PyTorch.

MMDetection works on Linux, Windows, and macOS. It requires Python 3.7+, CUDA 9.2+, and PyTorch 1.6+.
>>>>>>> ecac3a77

```{note}
If you are experienced with PyTorch and have already installed it, just skip this part and jump to the [next section](#installation). Otherwise, you can follow these steps for the preparation.
```

**Step 0.** Download and install Miniconda from the [official website](https://docs.conda.io/en/latest/miniconda.html).

**Step 1.** Create a conda environment and activate it.

```shell
conda create --name openmmlab python=3.8 -y
conda activate openmmlab
```

**Step 2.** Install PyTorch following [official instructions](https://pytorch.org/get-started/locally/), e.g.

On GPU platforms:

```shell
conda install pytorch torchvision -c pytorch
```

On CPU platforms:

```shell
conda install pytorch torchvision cpuonly -c pytorch
```

## Installation

We recommend that users follow our best practices to install MMDetection. However, the whole process is highly customizable. See [Customize Installation](#customize-installation) section for more information.

### Best Practices

**Step 0.** Install [MMEngine](https://github.com/open-mmlab/mmengine) and [MMCV](https://github.com/open-mmlab/mmcv) using [MIM](https://github.com/open-mmlab/mim).

```shell
pip install -U openmim
mim install mmengine
mim install "mmcv>=2.0.0"
```

**Note:** In MMCV-v2.x, `mmcv-full` is rename to `mmcv`, if you want to install `mmcv` without CUDA ops, you can use `mim install "mmcv-lite>=2.0.0rc1"` to install the lite version.

**Step 1.** Install MMDetection.

Case a: If you develop and run mmdet directly, install it from source:

```shell
git clone https://github.com/open-mmlab/mmdetection.git
cd mmdetection
pip install -v -e .
# "-v" means verbose, or more output
# "-e" means installing a project in editable mode,
# thus any local modifications made to the code will take effect without reinstallation.
```

Case b: If you use mmdet as a dependency or third-party package, install it with MIM:

```shell
mim install mmdet
```

## Verify the installation

To verify whether MMDetection is installed correctly, we provide some sample codes to run an inference demo.

**Step 1.** We need to download config and checkpoint files.

```shell
mim download mmdet --config rtmdet_tiny_8xb32-300e_coco --dest .
```

The downloading will take several seconds or more, depending on your network environment. When it is done, you will find two files `rtmdet_tiny_8xb32-300e_coco.py` and `rtmdet_tiny_8xb32-300e_coco_20220902_112414-78e30dcc.pth` in your current folder.

**Step 2.** Verify the inference demo.

Case a: If you install MMDetection from source, just run the following command.

```shell
python demo/image_demo.py demo/demo.jpg rtmdet_tiny_8xb32-300e_coco.py --weights rtmdet_tiny_8xb32-300e_coco_20220902_112414-78e30dcc.pth --device cpu
```

You will see a new image `demo.jpg` on your `./outputs/vis` folder, where bounding boxes are plotted on cars, benches, etc.

Case b: If you install MMDetection with MIM, open your python interpreter and copy&paste the following codes.

```python
from mmdet.apis import init_detector, inference_detector

config_file = 'rtmdet_tiny_8xb32-300e_coco.py'
checkpoint_file = 'rtmdet_tiny_8xb32-300e_coco_20220902_112414-78e30dcc.pth'
model = init_detector(config_file, checkpoint_file, device='cpu')  # or device='cuda:0'
inference_detector(model, 'demo/demo.jpg')
```

You will see a list of `DetDataSample`, and the predictions are in the `pred_instance`, indicating the detected bounding boxes, labels, and scores.

### Customize Installation

#### CUDA versions

When installing PyTorch, you need to specify the version of CUDA. If you are not clear on which to choose, follow our recommendations:

- For Ampere-based NVIDIA GPUs, such as GeForce 30 series and NVIDIA A100, CUDA 11 is a must.
- For older NVIDIA GPUs, CUDA 11 is backward compatible, but CUDA 10.2 offers better compatibility and is more lightweight.

Please make sure the GPU driver satisfies the minimum version requirements. See [this table](https://docs.nvidia.com/cuda/cuda-toolkit-release-notes/index.html#cuda-major-component-versions__table-cuda-toolkit-driver-versions) for more information.

```{note}
Installing CUDA runtime libraries is enough if you follow our best practices, because no CUDA code will be compiled locally. However, if you hope to compile MMCV from source or develop other CUDA operators, you need to install the complete CUDA toolkit from NVIDIA's [website](https://developer.nvidia.com/cuda-downloads), and its version should match the CUDA version of PyTorch. i.e., the specified version of cudatoolkit in the `conda install` command.
```

#### Install MMEngine without MIM

To install MMEngine with pip instead of MIM, please follow [MMEngine installation guides](https://mmengine.readthedocs.io/en/latest/get_started/installation.html).

For example, you can install MMEngine by the following command.

```shell
pip install mmengine
```

#### Install MMCV without MIM

MMCV contains C++ and CUDA extensions, thus depending on PyTorch in a complex way. MIM solves such dependencies automatically and makes the installation easier. However, it is not a must.

To install MMCV with pip instead of MIM, please follow [MMCV installation guides](https://mmcv.readthedocs.io/en/2.x/get_started/installation.html). This requires manually specifying a find-url based on the PyTorch version and its CUDA version.

For example, the following command installs MMCV built for PyTorch 1.12.x and CUDA 11.6.

```shell
pip install "mmcv>=2.0.0" -f https://download.openmmlab.com/mmcv/dist/cu116/torch1.12.0/index.html
```

#### Install on CPU-only platforms

MMDetection can be built for CPU-only environments. In CPU mode you can train (requires MMCV version >= 2.0.0rc1), test, or infer a model.

However, some functionalities are gone in this mode:

- Deformable Convolution
- Modulated Deformable Convolution
- ROI pooling
- Deformable ROI pooling
- CARAFE
- SyncBatchNorm
- CrissCrossAttention
- MaskedConv2d
- Temporal Interlace Shift
- nms_cuda
- sigmoid_focal_loss_cuda
- bbox_overlaps

If you try to train/test/infer a model containing the above ops, an error will be raised.
The following table lists affected algorithms.

|                        Operator                         |                                          Model                                           |
| :-----------------------------------------------------: | :--------------------------------------------------------------------------------------: |
| Deformable Convolution/Modulated Deformable Convolution | DCN、Guided Anchoring、RepPoints、CentripetalNet、VFNet、CascadeRPN、NAS-FCOS、DetectoRS |
|                      MaskedConv2d                       |                                     Guided Anchoring                                     |
|                         CARAFE                          |                                          CARAFE                                          |
|                      SyncBatchNorm                      |                                         ResNeSt                                          |

#### Install on Google Colab

[Google Colab](https://colab.research.google.com/) usually has PyTorch installed,
thus we only need to install MMEngine, MMCV, and MMDetection with the following commands.

**Step 1.** Install [MMEngine](https://github.com/open-mmlab/mmengine) and [MMCV](https://github.com/open-mmlab/mmcv) using [MIM](https://github.com/open-mmlab/mim).

```shell
!pip3 install openmim
!mim install mmengine
!mim install "mmcv>=2.0.0,<2.1.0"
```

**Step 2.** Install MMDetection from the source.

```shell
!git clone https://github.com/open-mmlab/mmdetection.git
%cd mmdetection
!pip install -e .
```

**Step 3.** Verification.

```python
import mmdet
print(mmdet.__version__)
# Example output: 3.0.0, or an another version.
```

```{note}
Within Jupyter, the exclamation mark `!` is used to call external executables and `%cd` is a [magic command](https://ipython.readthedocs.io/en/stable/interactive/magics.html#magic-cd) to change the current working directory of Python.
```

#### Use MMDetection with Docker

We provide a [Dockerfile](../../docker/Dockerfile) to build an image. Ensure that your [docker version](https://docs.docker.com/engine/install/) >=19.03.

```shell
# build an image with PyTorch 1.9, CUDA 11.1
# If you prefer other versions, just modified the Dockerfile
docker build -t mmdetection docker/
```

Run it with

```shell
docker run --gpus all --shm-size=8g -it -v {DATA_DIR}:/mmdetection/data mmdetection
```

### Troubleshooting

If you have some issues during the installation, please first view the [FAQ](notes/faq.md) page.
You may [open an issue](https://github.com/open-mmlab/mmdetection/issues/new/choose) on GitHub if no solution is found.

### Use Multiple Versions of MMDetection in Development

Training and testing scripts have already been modified in `PYTHONPATH` in order to make sure the scripts are using their own versions of MMDetection.

To install the default version of MMDetection in your environment, you can exclude the follow code in the relative scripts:

```shell
PYTHONPATH="$(dirname $0)/..":$PYTHONPATH
```<|MERGE_RESOLUTION|>--- conflicted
+++ resolved
@@ -2,13 +2,9 @@
 
 ## Prerequisites
 
-<<<<<<< HEAD
-MMDetection works on Linux, Windows and macOS. It requires Python 3.7+, CUDA 9.2+ and PyTorch 1.5+.
-=======
 In this section, we demonstrate how to prepare an environment with PyTorch.
 
 MMDetection works on Linux, Windows, and macOS. It requires Python 3.7+, CUDA 9.2+, and PyTorch 1.6+.
->>>>>>> ecac3a77
 
 ```{note}
 If you are experienced with PyTorch and have already installed it, just skip this part and jump to the [next section](#installation). Otherwise, you can follow these steps for the preparation.
