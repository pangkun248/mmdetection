Collections:
  - Name: RetinaNet
    Metadata:
      Training Data: COCO
      Training Techniques:
        - SGD with Momentum
        - Weight Decay
      Training Resources: 8x V100 GPUs
      Architecture:
        - Focal Loss
        - FPN
        - ResNet
    Paper:
      URL: https://arxiv.org/abs/1708.02002
      Title: "Focal Loss for Dense Object Detection"
    README: configs/retinanet/README.md
    Code:
      URL: https://github.com/open-mmlab/mmdetection/blob/v2.0.0/mmdet/models/detectors/retinanet.py#L6
      Version: v2.0.0

Models:
  - Name: retinanet_r18_fpn_1x_coco
    In Collection: RetinaNet
    Config: configs/retinanet/retinanet_r18_fpn_1x_coco.py
    Metadata:
      Training Memory (GB): 1.7
      Training Resources: 8x V100 GPUs
      Epochs: 12
    Results:
      - Task: Object Detection
        Dataset: COCO
        Metrics:
          box AP: 31.7
    Weights: https://download.openmmlab.com/mmdetection/v2.0/retinanet/retinanet_r18_fpn_1x_coco/retinanet_r18_fpn_1x_coco_20220407_171055-614fd399.pth

  - Name: retinanet_r18_fpn_1xb8-1x_coco
    In Collection: RetinaNet
    Config: configs/retinanet/retinanet_r18_fpn_1xb8-1x_coco.py
    Metadata:
      Training Memory (GB): 5.0
      Training Resources:  1x V100 GPUs
      Epochs: 12
    Results:
      - Task: Object Detection
        Dataset: COCO
        Metrics:
          box AP: 31.7
    Weights: https://download.openmmlab.com/mmdetection/v2.0/retinanet/retinanet_r18_fpn_1x8_1x_coco/retinanet_r18_fpn_1x8_1x_coco_20220407_171255-4ea310d7.pth

  - Name: retinanet_r50-caffe_fpn_1x_coco
    In Collection: RetinaNet
    Config: configs/retinanet/retinanet_r50-caffe_fpn_1x_coco.py
    Metadata:
      Training Memory (GB): 3.5
      inference time (ms/im):
        - value: 53.76
          hardware: V100
          backend: PyTorch
          batch size: 1
          mode: FP32
          resolution: (800, 1333)
      Epochs: 12
    Results:
      - Task: Object Detection
        Dataset: COCO
        Metrics:
          box AP: 36.3
    Weights: https://download.openmmlab.com/mmdetection/v2.0/retinanet/retinanet_r50_caffe_fpn_1x_coco/retinanet_r50_caffe_fpn_1x_coco_20200531-f11027c5.pth

  - Name: retinanet_r50_fpn_1x_coco
    In Collection: RetinaNet
    Config: configs/retinanet/retinanet_r50_fpn_1x_coco.py
    Metadata:
      Training Memory (GB): 3.8
      inference time (ms/im):
        - value: 52.63
          hardware: V100
          backend: PyTorch
          batch size: 1
          mode: FP32
          resolution: (800, 1333)
      Epochs: 12
    Results:
      - Task: Object Detection
        Dataset: COCO
        Metrics:
          box AP: 36.5
    Weights: https://download.openmmlab.com/mmdetection/v2.0/retinanet/retinanet_r50_fpn_1x_coco/retinanet_r50_fpn_1x_coco_20200130-c2398f9e.pth

  - Name: retinanet_r50_fpn_amp-1x_coco
    In Collection: RetinaNet
    Config: configs/retinanet/retinanet_r50_fpn_amp-1x_coco.py
    Metadata:
      Training Memory (GB): 2.8
      Training Techniques:
        - SGD with Momentum
        - Weight Decay
        - Mixed Precision Training
      inference time (ms/im):
        - value: 31.65
          hardware: V100
          backend: PyTorch
          batch size: 1
          mode: FP16
          resolution: (800, 1333)
      Epochs: 12
    Results:
      - Task: Object Detection
        Dataset: COCO
        Metrics:
          box AP: 36.4
    Weights: https://download.openmmlab.com/mmdetection/v2.0/fp16/retinanet_r50_fpn_fp16_1x_coco/retinanet_r50_fpn_fp16_1x_coco_20200702-0dbfb212.pth

  - Name: retinanet_r50_fpn_2x_coco
    In Collection: RetinaNet
    Config: configs/retinanet/retinanet_r50_fpn_2x_coco.py
    Metadata:
      Epochs: 24
    Results:
      - Task: Object Detection
        Dataset: COCO
        Metrics:
          box AP: 37.4
    Weights: https://download.openmmlab.com/mmdetection/v2.0/retinanet/retinanet_r50_fpn_2x_coco/retinanet_r50_fpn_2x_coco_20200131-fdb43119.pth

<<<<<<< HEAD
  - Name: retinanet_r50_fpn_mstrain_640-800_3x_coco
=======
  - Name: retinanet_r50_fpn_ms-640-800-3x_coco
>>>>>>> ecac3a77
    In Collection: RetinaNet
    Config: configs/retinanet/retinanet_r50_fpn_ms-640-800-3x_coco.py
    Metadata:
      Epochs: 36
    Results:
      - Task: Object Detection
        Dataset: COCO
        Metrics:
          box AP: 39.5
    Weights: https://download.openmmlab.com/mmdetection/v2.0/retinanet/retinanet_r50_fpn_mstrain_3x_coco/retinanet_r50_fpn_mstrain_3x_coco_20210718_220633-88476508.pth

  - Name: retinanet_r101-caffe_fpn_1x_coco
    In Collection: RetinaNet
    Config: configs/retinanet/retinanet_r101-caffe_fpn_1x_coco.py
    Metadata:
      Training Memory (GB): 5.5
      inference time (ms/im):
        - value: 68.03
          hardware: V100
          backend: PyTorch
          batch size: 1
          mode: FP32
          resolution: (800, 1333)
      Epochs: 12
    Results:
      - Task: Object Detection
        Dataset: COCO
        Metrics:
          box AP: 38.5
    Weights: https://download.openmmlab.com/mmdetection/v2.0/retinanet/retinanet_r101_caffe_fpn_1x_coco/retinanet_r101_caffe_fpn_1x_coco_20200531-b428fa0f.pth

  - Name: retinanet_r101-caffe_fpn_ms-3x_coco
    In Collection: RetinaNet
<<<<<<< HEAD
    Config: configs/retinanet/retinanet_r101_caffe_fpn_mstrain_3x_coco.py
=======
    Config: configs/retinanet/retinanet_r101-caffe_fpn_ms-3x_coco.py
>>>>>>> ecac3a77
    Metadata:
      Epochs: 36
    Results:
      - Task: Object Detection
        Dataset: COCO
        Metrics:
          box AP: 40.7
    Weights: https://download.openmmlab.com/mmdetection/v2.0/retinanet/retinanet_r101_caffe_fpn_mstrain_3x_coco/retinanet_r101_caffe_fpn_mstrain_3x_coco_20210721_063439-88a8a944.pth

  - Name: retinanet_r101_fpn_1x_coco
    In Collection: RetinaNet
    Config: configs/retinanet/retinanet_r101_fpn_1x_coco.py
    Metadata:
      Training Memory (GB): 5.7
      inference time (ms/im):
        - value: 66.67
          hardware: V100
          backend: PyTorch
          batch size: 1
          mode: FP32
          resolution: (800, 1333)
      Epochs: 12
    Results:
      - Task: Object Detection
        Dataset: COCO
        Metrics:
          box AP: 38.5
    Weights: https://download.openmmlab.com/mmdetection/v2.0/retinanet/retinanet_r101_fpn_1x_coco/retinanet_r101_fpn_1x_coco_20200130-7a93545f.pth

  - Name: retinanet_r101_fpn_2x_coco
    In Collection: RetinaNet
    Config: configs/retinanet/retinanet_r101_fpn_2x_coco.py
    Metadata:
      Training Memory (GB): 5.7
      inference time (ms/im):
        - value: 66.67
          hardware: V100
          backend: PyTorch
          batch size: 1
          mode: FP32
          resolution: (800, 1333)
      Epochs: 24
    Results:
      - Task: Object Detection
        Dataset: COCO
        Metrics:
          box AP: 38.9
    Weights: https://download.openmmlab.com/mmdetection/v2.0/retinanet/retinanet_r101_fpn_2x_coco/retinanet_r101_fpn_2x_coco_20200131-5560aee8.pth

<<<<<<< HEAD
  - Name: retinanet_r101_fpn_mstrain_640-800_3x_coco
    In Collection: RetinaNet
    Config: configs/retinanet/retinanet_r101_fpn_mstrain_640-800_3x_coco.py
=======
  - Name: retinanet_r101_fpn_ms-640-800-3x_coco
    In Collection: RetinaNet
    Config: configs/retinanet/retinanet_r101_fpn_ms-640-800-3x_coco.py
>>>>>>> ecac3a77
    Metadata:
      Epochs: 36
    Results:
      - Task: Object Detection
        Dataset: COCO
        Metrics:
          box AP: 41
    Weights: https://download.openmmlab.com/mmdetection/v2.0/retinanet/retinanet_r101_fpn_mstrain_3x_coco/retinanet_r101_fpn_mstrain_3x_coco_20210720_214650-7ee888e0.pth

  - Name: retinanet_x101-32x4d_fpn_1x_coco
    In Collection: RetinaNet
    Config: configs/retinanet/retinanet_x101-32x4d_fpn_1x_coco.py
    Metadata:
      Training Memory (GB): 7.0
      inference time (ms/im):
        - value: 82.64
          hardware: V100
          backend: PyTorch
          batch size: 1
          mode: FP32
          resolution: (800, 1333)
      Epochs: 12
    Results:
      - Task: Object Detection
        Dataset: COCO
        Metrics:
          box AP: 39.9
    Weights: https://download.openmmlab.com/mmdetection/v2.0/retinanet/retinanet_x101_32x4d_fpn_1x_coco/retinanet_x101_32x4d_fpn_1x_coco_20200130-5c8b7ec4.pth

  - Name: retinanet_x101-32x4d_fpn_2x_coco
    In Collection: RetinaNet
    Config: configs/retinanet/retinanet_x101-32x4d_fpn_2x_coco.py
    Metadata:
      Training Memory (GB): 7.0
      inference time (ms/im):
        - value: 82.64
          hardware: V100
          backend: PyTorch
          batch size: 1
          mode: FP32
          resolution: (800, 1333)
      Epochs: 24
    Results:
      - Task: Object Detection
        Dataset: COCO
        Metrics:
          box AP: 40.1
    Weights: https://download.openmmlab.com/mmdetection/v2.0/retinanet/retinanet_x101_32x4d_fpn_2x_coco/retinanet_x101_32x4d_fpn_2x_coco_20200131-237fc5e1.pth

  - Name: retinanet_x101-64x4d_fpn_1x_coco
    In Collection: RetinaNet
    Config: configs/retinanet/retinanet_x101-64x4d_fpn_1x_coco.py
    Metadata:
      Training Memory (GB): 10.0
      inference time (ms/im):
        - value: 114.94
          hardware: V100
          backend: PyTorch
          batch size: 1
          mode: FP32
          resolution: (800, 1333)
      Epochs: 12
    Results:
      - Task: Object Detection
        Dataset: COCO
        Metrics:
          box AP: 41.0
    Weights: https://download.openmmlab.com/mmdetection/v2.0/retinanet/retinanet_x101_64x4d_fpn_1x_coco/retinanet_x101_64x4d_fpn_1x_coco_20200130-366f5af1.pth

  - Name: retinanet_x101-64x4d_fpn_2x_coco
    In Collection: RetinaNet
    Config: configs/retinanet/retinanet_x101-64x4d_fpn_2x_coco.py
    Metadata:
      Training Memory (GB): 10.0
      inference time (ms/im):
        - value: 114.94
          hardware: V100
          backend: PyTorch
          batch size: 1
          mode: FP32
          resolution: (800, 1333)
      Epochs: 24
    Results:
      - Task: Object Detection
        Dataset: COCO
        Metrics:
          box AP: 40.8
    Weights: https://download.openmmlab.com/mmdetection/v2.0/retinanet/retinanet_x101_64x4d_fpn_2x_coco/retinanet_x101_64x4d_fpn_2x_coco_20200131-bca068ab.pth

<<<<<<< HEAD
  - Name: retinanet_x101_64x4d_fpn_mstrain_640-800_3x_coco
=======
  - Name: retinanet_x101-64x4d_fpn_ms-640-800-3x_coco
>>>>>>> ecac3a77
    In Collection: RetinaNet
    Config: configs/retinanet/retinanet_x101-64x4d_fpn_ms-640-800-3x_coco.py
    Metadata:
      Epochs: 36
    Results:
      - Task: Object Detection
        Dataset: COCO
        Metrics:
          box AP: 41.6
    Weights: https://download.openmmlab.com/mmdetection/v2.0/retinanet/retinanet_x101_64x4d_fpn_mstrain_3x_coco/retinanet_x101_64x4d_fpn_mstrain_3x_coco_20210719_051838-022c2187.pth<|MERGE_RESOLUTION|>--- conflicted
+++ resolved
@@ -123,11 +123,7 @@
           box AP: 37.4
     Weights: https://download.openmmlab.com/mmdetection/v2.0/retinanet/retinanet_r50_fpn_2x_coco/retinanet_r50_fpn_2x_coco_20200131-fdb43119.pth
 
-<<<<<<< HEAD
-  - Name: retinanet_r50_fpn_mstrain_640-800_3x_coco
-=======
   - Name: retinanet_r50_fpn_ms-640-800-3x_coco
->>>>>>> ecac3a77
     In Collection: RetinaNet
     Config: configs/retinanet/retinanet_r50_fpn_ms-640-800-3x_coco.py
     Metadata:
@@ -161,11 +157,7 @@
 
   - Name: retinanet_r101-caffe_fpn_ms-3x_coco
     In Collection: RetinaNet
-<<<<<<< HEAD
-    Config: configs/retinanet/retinanet_r101_caffe_fpn_mstrain_3x_coco.py
-=======
     Config: configs/retinanet/retinanet_r101-caffe_fpn_ms-3x_coco.py
->>>>>>> ecac3a77
     Metadata:
       Epochs: 36
     Results:
@@ -215,15 +207,9 @@
           box AP: 38.9
     Weights: https://download.openmmlab.com/mmdetection/v2.0/retinanet/retinanet_r101_fpn_2x_coco/retinanet_r101_fpn_2x_coco_20200131-5560aee8.pth
 
-<<<<<<< HEAD
-  - Name: retinanet_r101_fpn_mstrain_640-800_3x_coco
-    In Collection: RetinaNet
-    Config: configs/retinanet/retinanet_r101_fpn_mstrain_640-800_3x_coco.py
-=======
   - Name: retinanet_r101_fpn_ms-640-800-3x_coco
     In Collection: RetinaNet
     Config: configs/retinanet/retinanet_r101_fpn_ms-640-800-3x_coco.py
->>>>>>> ecac3a77
     Metadata:
       Epochs: 36
     Results:
@@ -313,11 +299,7 @@
           box AP: 40.8
     Weights: https://download.openmmlab.com/mmdetection/v2.0/retinanet/retinanet_x101_64x4d_fpn_2x_coco/retinanet_x101_64x4d_fpn_2x_coco_20200131-bca068ab.pth
 
-<<<<<<< HEAD
-  - Name: retinanet_x101_64x4d_fpn_mstrain_640-800_3x_coco
-=======
   - Name: retinanet_x101-64x4d_fpn_ms-640-800-3x_coco
->>>>>>> ecac3a77
     In Collection: RetinaNet
     Config: configs/retinanet/retinanet_x101-64x4d_fpn_ms-640-800-3x_coco.py
     Metadata:
