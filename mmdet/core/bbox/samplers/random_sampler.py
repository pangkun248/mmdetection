--- conflicted
+++ resolved
@@ -10,19 +10,10 @@
     """Random sampler.
 
     Args:
-<<<<<<< HEAD
         num (int): 样本总数
         pos_fraction (float): 正样本比例
-        neg_pos_up (int, optional): pos/neg的上限. 默认-1,即无上限.
+        neg_pos_ub (int, optional): pos/neg的上限. 默认-1,即无上限.
         add_gt_as_proposals (bool, optional): 是否将gt box添加进roi. 默认True.
-=======
-        num (int): Number of samples
-        pos_fraction (float): Fraction of positive samples
-        neg_pos_ub (int, optional): Upper bound number of negative and
-            positive samples. Defaults to -1.
-        add_gt_as_proposals (bool, optional): Whether to add ground truth
-            boxes as proposals. Defaults to True.
->>>>>>> 358b43d9
     """
 
     def __init__(self,
