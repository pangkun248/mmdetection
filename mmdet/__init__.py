--- conflicted
+++ resolved
@@ -5,26 +5,8 @@
 
 from .version import __version__, version_info
 
-<<<<<<< HEAD
-
-def digit_version(version_str):
-    digit_version = []
-    for x in version_str.split('.'):
-        if x.isdigit():
-            digit_version.append(int(x))
-        elif x.find('rc') != -1:
-            patch_version = x.split('rc')
-            digit_version.append(int(patch_version[0]) - 1)
-            digit_version.append(int(patch_version[1]))
-    return digit_version
-
-
-mmcv_minimum_version = '1.3.17'
-mmcv_maximum_version = '1.8.0'
-=======
 mmcv_minimum_version = '2.0.0rc4'
 mmcv_maximum_version = '2.1.0'
->>>>>>> ecac3a77
 mmcv_version = digit_version(mmcv.__version__)
 
 mmengine_minimum_version = '0.7.1'
