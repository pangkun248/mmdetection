--- conflicted
+++ resolved
@@ -2,72 +2,8 @@
 
 from mmcv.transforms import LoadImageFromFile
 
-<<<<<<< HEAD
-from mmdet.datasets.builder import PIPELINES
-from mmdet.datasets.pipelines import (LoadAnnotations, LoadImageFromFile,
-                                      LoadPanopticAnnotations)
-from mmdet.models.dense_heads import GARPNHead, RPNHead
-from mmdet.models.roi_heads.mask_heads import FusedSemanticHead
-
-
-def replace_ImageToTensor(pipelines):
-    """将数据管道中的 ImageToTensor 转换替换为 DefaultFormatBundle, 主要在批量推理场景下使用.
-
-    Args:
-        pipelines (list[dict]): 数据管道配置.
-
-    Returns:
-        list: 将所有 ImageToTensor 替换为 DefaultFormatBundle 的新数据管道配置.
-
-    Examples:
-        >>> pipelines = [
-        ...    dict(type='LoadImageFromFile'),
-        ...    dict(
-        ...        type='MultiScaleFlipAug',
-        ...        img_scale=(1333, 800),
-        ...        flip=False,
-        ...        transforms=[
-        ...            dict(type='Resize', keep_ratio=True),
-        ...            dict(type='RandomFlip'),
-        ...            dict(type='Normalize', mean=[0, 0, 0], std=[1, 1, 1]),
-        ...            dict(type='Pad', size_divisor=32),
-        ...            dict(type='ImageToTensor', keys=['img']),
-        ...            dict(type='Collect', keys=['img']),
-        ...        ])
-        ...    ]
-        >>> expected_pipelines = [
-        ...    dict(type='LoadImageFromFile'),
-        ...    dict(
-        ...        type='MultiScaleFlipAug',
-        ...        img_scale=(1333, 800),
-        ...        flip=False,
-        ...        transforms=[
-        ...            dict(type='Resize', keep_ratio=True),
-        ...            dict(type='RandomFlip'),
-        ...            dict(type='Normalize', mean=[0, 0, 0], std=[1, 1, 1]),
-        ...            dict(type='Pad', size_divisor=32),
-        ...            dict(type='DefaultFormatBundle'),
-        ...            dict(type='Collect', keys=['img']),
-        ...        ])
-        ...    ]
-        >>> assert expected_pipelines == replace_ImageToTensor(pipelines)
-    """
-    pipelines = copy.deepcopy(pipelines)
-    for i, pipeline in enumerate(pipelines):
-        if pipeline['type'] == 'MultiScaleFlipAug':
-            assert 'transforms' in pipeline
-            pipeline['transforms'] = replace_ImageToTensor(
-                pipeline['transforms'])
-        elif pipeline['type'] == 'ImageToTensor':
-            warnings.warn(
-                '"ImageToTensor" 操作已被替换为 "DefaultFormatBundle",主要用于批量推理.'
-                '不过还是建议在你的测试配置文件中手动替换它.', UserWarning)
-            pipelines[i] = {'type': 'DefaultFormatBundle'}
-    return pipelines
-=======
 from mmdet.datasets.transforms import LoadAnnotations, LoadPanopticAnnotations
 from mmdet.registry import TRANSFORMS
->>>>>>> ecac3a77
 
 
 def get_loading_pipeline(pipeline):
