--- conflicted
+++ resolved
@@ -151,60 +151,34 @@
         bbox_pred = self.fc_reg(x) if self.with_reg else None
         return cls_score, bbox_pred
 
-<<<<<<< HEAD
-    def _get_target_single(self, pos_bboxes, neg_bboxes, pos_gt_bboxes,
-                           pos_gt_labels, cfg):
-        """根据采样结果计算单张图片中正负样本对应的cls target与reg target.
-
-        Args:
-            pos_bboxes (Tensor): [num_pos, 4], batch幅图像的正样本
-            neg_bboxes (Tensor): [num_neg, 4], batch幅图像的负样本
-            pos_gt_bboxes (Tensor): [num_pos, 4], 正样本对应的的gt box
-            pos_gt_labels (Tensor): [num_pos, ], 正样本对应的的gt label
-            cfg (obj:`ConfigDict`): R-CNN的训练配置,仅使用pos_weight作为正样本的cls weight
-=======
     def _get_targets_single(self, pos_priors: Tensor, neg_priors: Tensor,
                             pos_gt_bboxes: Tensor, pos_gt_labels: Tensor,
                             cfg: ConfigDict) -> tuple:
-        """Calculate the ground truth for proposals in the single image
-        according to the sampling results.
-
-        Args:
-            pos_priors (Tensor): Contains all the positive boxes,
-                has shape (num_pos, 4), the last dimension 4
-                represents [tl_x, tl_y, br_x, br_y].
-            neg_priors (Tensor): Contains all the negative boxes,
-                has shape (num_neg, 4), the last dimension 4
-                represents [tl_x, tl_y, br_x, br_y].
-            pos_gt_bboxes (Tensor): Contains gt_boxes for
-                all positive samples, has shape (num_pos, 4),
-                the last dimension 4
-                represents [tl_x, tl_y, br_x, br_y].
-            pos_gt_labels (Tensor): Contains gt_labels for
-                all positive samples, has shape (num_pos, ).
+        """根据采样结果计算单张图片中正负样本对应的cls target与reg target.
+
+        Args:
+            pos_priors (Tensor): [num_pos, 4], 正样本
+            neg_priors (Tensor): [num_neg, 4], 负样本
+            pos_gt_bboxes (Tensor): [num_pos, 4], 正样本对应的的gt box
+            pos_gt_labels (Tensor): [num_pos, ], 正样本对应的的gt label
             cfg (obj:`ConfigDict`): `train_cfg` of R-CNN.
->>>>>>> ecac3a77
 
         Returns:
             Tuple[Tensor]: 单张图片中正负样本的拟合目标:
 
-                - labels(Tensor): cls目标, [num_pos+num_neg, ].
-                - label_weights(Tensor): cls权重, [num_pos+num_neg, ].
-                - bbox_targets(Tensor): reg目标, [num_pos+num_neg, 4].
-                - bbox_weights(Tensor): reg权重, [num_pos+num_neg, 4].
+                - labels(Tensor): target cls, [num_pos+num_neg, ].
+                - label_weights(Tensor): target cls的权重, [num_pos+num_neg, ].
+                - bbox_targets(Tensor): target box, [num_pos+num_neg, 4]. xyxy格式.
+                - bbox_weights(Tensor):target box的权重, [num_pos+num_neg, 4].
         """
         num_pos = pos_priors.size(0)
         num_neg = neg_priors.size(0)
         num_samples = num_pos + num_neg
 
-<<<<<<< HEAD
-        labels = pos_bboxes.new_full((num_samples, ),
-=======
         # original implementation uses new_zeros since BG are set to be 0
         # now use empty & fill because BG cat_id = num_classes,
         # FG cat_id = [0, num_classes-1]
         labels = pos_priors.new_full((num_samples, ),
->>>>>>> ecac3a77
                                      self.num_classes,
                                      dtype=torch.long)
         reg_dim = pos_gt_bboxes.size(-1) if self.reg_decoded_bbox \
@@ -216,15 +190,8 @@
             labels[:num_pos] = pos_gt_labels
             pos_weight = 1.0 if cfg.pos_weight <= 0 else cfg.pos_weight
             label_weights[:num_pos] = pos_weight
-            # reg_decoded_bbox为True(loss为IOU类时).此时对绝对坐标计算loss
-            # 否则对anchor/roi/point -> gt box 的修正系数计算loss
-            if self.reg_decoded_bbox:
-                pos_bbox_targets = pos_gt_bboxes
-            else:
+            if not self.reg_decoded_bbox:
                 pos_bbox_targets = self.bbox_coder.encode(
-<<<<<<< HEAD
-                    pos_bboxes, pos_gt_bboxes)
-=======
                     pos_priors, pos_gt_bboxes)
             else:
                 # When the regression loss (e.g. `IouLoss`, `GIouLoss`)
@@ -232,7 +199,6 @@
                 # the predicted boxes and regression targets should be with
                 # absolute coordinate format.
                 pos_bbox_targets = get_box_tensor(pos_gt_bboxes)
->>>>>>> ecac3a77
             bbox_targets[:num_pos, :] = pos_bbox_targets
             bbox_weights[:num_pos, :] = 1
         if num_neg > 0:
@@ -241,74 +207,27 @@
         return labels, label_weights, bbox_targets, bbox_weights
 
     def get_targets(self,
-<<<<<<< HEAD
-                    sampling_results,
-                    gt_bboxes,
-                    gt_labels,
-                    rcnn_train_cfg,
-                    concat=True):
-        """根据sampling_results计算一个batch中所有样本对应的gt box.
-
-        与 bbox_head 中的实现几乎相同, 我们将附加参数 pos_inds_list 和
-        neg_inds_list 传递给 `_get_target_single` 函数.
-
-        Args:
-            sampling_results (List[obj:SamplingResults]): batch幅图像的样本采样结果.
-            gt_bboxes (list[Tensor]): [[num_gt, 4],] * bs
-            gt_labels (list[Tensor]): [[num_gt, ],] * bs
-            rcnn_train_cfg (obj:ConfigDict): r-cnn的训练配置.
-            concat (bool): 是否将batch张图像的结果cat到一起.
-
-        Returns:
-            Tuple[Tensor]: roi对应的cls target与reg target.
-            包含以下张量:
-
-                - labels (list[Tensor],Tensor): [num_roi, ] * bs
-                  如果 concat为True时,则为[bs * num_roi, ]. 下同
-                - label_weights (list[Tensor]): [num_roi, ] * bs
-                - bbox_targets (list[Tensor],Tensor): [num_roi, 4] * bs
-                - bbox_weights (list[tensor],Tensor): [num_roi, 4] * bs
-=======
                     sampling_results: List[SamplingResult],
                     rcnn_train_cfg: ConfigDict,
                     concat: bool = True) -> tuple:
-        """Calculate the ground truth for all samples in a batch according to
-        the sampling_results.
-
-        Almost the same as the implementation in bbox_head, we passed
-        additional parameters pos_inds_list and neg_inds_list to
-        `_get_targets_single` function.
-
-        Args:
-            sampling_results (List[obj:SamplingResult]): Assign results of
-                all images in a batch after sampling.
+        """根据sampling_results计算一个batch中所有样本对应的gt box.
+
+        与 bbox_head 中的实现几乎相同, 我们将附加参数 pos_inds_list 和
+        neg_inds_list 传递给 `_get_target_single` 函数.
+
+        Args:
+            sampling_results (List[obj:SamplingResult]): batch幅图像的样本采样结果.
             rcnn_train_cfg (obj:ConfigDict): `train_cfg` of RCNN.
-            concat (bool): Whether to concatenate the results of all
-                the images in a single batch.
-
-        Returns:
-            Tuple[Tensor]: Ground truth for proposals in a single image.
-            Containing the following list of Tensors:
-
-            - labels (list[Tensor],Tensor): Gt_labels for all
-                proposals in a batch, each tensor in list has
-                shape (num_proposals,) when `concat=False`, otherwise
-                just a single tensor has shape (num_all_proposals,).
-            - label_weights (list[Tensor]): Labels_weights for
-                all proposals in a batch, each tensor in list has
-                shape (num_proposals,) when `concat=False`, otherwise
-                just a single tensor has shape (num_all_proposals,).
-            - bbox_targets (list[Tensor],Tensor): Regression target
-                for all proposals in a batch, each tensor in list
-                has shape (num_proposals, 4) when `concat=False`,
-                otherwise just a single tensor has shape
-                (num_all_proposals, 4), the last dimension 4 represents
-                [tl_x, tl_y, br_x, br_y].
-            - bbox_weights (list[tensor],Tensor): Regression weights for
-                all proposals in a batch, each tensor in list has shape
-                (num_proposals, 4) when `concat=False`, otherwise just a
-                single tensor has shape (num_all_proposals, 4).
->>>>>>> ecac3a77
+            concat (bool): 是否将batch张图像的结果cat到一起.
+
+        Returns:
+            Tuple[Tensor]: roi对应的cls target与reg target.
+
+            - labels (list[Tensor],Tensor): [num_roi, ] * bs.
+                  如果 concat为True时,则为[bs * num_roi, ]. 下同
+            - label_weights (list[Tensor]): [num_roi, ] * bs.
+            - bbox_targets (list[Tensor],Tensor): [num_roi, 4] * bs, xyxy格式.
+            - bbox_weights (list[tensor],Tensor): [num_roi, 4] * bs.
         """
         pos_priors_list = [res.pos_priors for res in sampling_results]
         neg_priors_list = [res.neg_priors for res in sampling_results]
@@ -340,25 +259,17 @@
         """Calculate the loss based on the features extracted by the bbox head.
 
         Args:
-            cls_score (Tensor): Classification prediction
-                results of all class, has shape
-                (batch_size * num_proposals_single_image, num_classes)
-            bbox_pred (Tensor): Regression prediction results,
-                has shape
-                (batch_size * num_proposals_single_image, 4), the last
-                dimension 4 represents [tl_x, tl_y, br_x, br_y].
-            rois (Tensor): RoIs with the shape
-                (batch_size * num_proposals_single_image, 5) where the first
-                column indicates batch id of each RoI.
+            cls_score (Tensor): 根据正负样本输出的cls score, [bs*(pos_num+neg_num), nc]
+            bbox_pred (Tensor): 同上,reg score, [bs*(pos_num+neg_num), nc*4], xyxy格式
+            rois (Tensor): rpn或r-cnn提供的roi,然后根据与gt box匹配与采样后的结果提取出
+                [bs*(pos_num+neg_num), 5] 5 -> [img_index, x1, y1, x2, y2]
             sampling_results (List[obj:SamplingResult]): Assign results of
                 all images in a batch after sampling.
             rcnn_train_cfg (obj:ConfigDict): `train_cfg` of RCNN.
             concat (bool): Whether to concatenate the results of all
                 the images in a single batch. Defaults to True.
-            reduction_override (str, optional): The reduction
-                method used to override the original reduction
-                method of the loss. Options are "none",
-                "mean" and "sum". Defaults to None,
+            reduction_override (str, optional): 是否覆盖Loss类初始化中的reduction.
+                可选"none","mean", "sum".
 
         Returns:
             dict: A dictionary of loss and targets components.
@@ -378,30 +289,6 @@
         return dict(loss_bbox=losses, bbox_targets=cls_reg_targets)
 
     def loss(self,
-<<<<<<< HEAD
-             cls_score,
-             bbox_pred,
-             rois,
-             labels,
-             label_weights,
-             bbox_targets,
-             bbox_weights,
-             reduction_override=None):
-        """
-        Args:
-            cls_score (Tensor): 根据正负样本输出的cls score, [bs*(pos_num+neg_num), nc]
-            bbox_pred (Tensor): 根据正负样本输出的reg score, [bs*(pos_num+neg_num), nc*4]
-            rois (Tensor): rpn或r-cnn提供的roi,然后根据与gt box匹配与采样后的结果提取出
-                [bs*(pos_num+neg_num), 5] 5 -> [img_index, x1, y1, x2, y2]
-            labels (Tensor): rois对应的gt label[bs*(pos_num+neg_num), ]
-            label_weights (Tensor): rois对应的cls weight[bs*(pos_num+neg_num), ]
-            bbox_targets (Tensor): rois对应的gt box[bs*(pos_num+neg_num), 4]
-            bbox_weights (Tensor): rois对应的reg weight[bs*(pos_num+neg_num), 4]
-            reduction_override (bool, str): 代表是否覆盖Loss类初始化中的reduction
-        """
-        losses = dict()
-        if cls_score is not None:  # avg_factor为batch幅图像中正样本总和
-=======
              cls_score: Tensor,
              bbox_pred: Tensor,
              rois: Tensor,
@@ -413,29 +300,16 @@
         """Calculate the loss based on the network predictions and targets.
 
         Args:
-            cls_score (Tensor): Classification prediction
-                results of all class, has shape
-                (batch_size * num_proposals_single_image, num_classes)
-            bbox_pred (Tensor): Regression prediction results,
-                has shape
-                (batch_size * num_proposals_single_image, 4), the last
-                dimension 4 represents [tl_x, tl_y, br_x, br_y].
-            rois (Tensor): RoIs with the shape
-                (batch_size * num_proposals_single_image, 5) where the first
-                column indicates batch id of each RoI.
-            labels (Tensor): Gt_labels for all proposals in a batch, has
-                shape (batch_size * num_proposals_single_image, ).
-            label_weights (Tensor): Labels_weights for all proposals in a
-                batch, has shape (batch_size * num_proposals_single_image, ).
-            bbox_targets (Tensor): Regression target for all proposals in a
-                batch, has shape (batch_size * num_proposals_single_image, 4),
-                the last dimension 4 represents [tl_x, tl_y, br_x, br_y].
-            bbox_weights (Tensor): Regression weights for all proposals in a
-                batch, has shape (batch_size * num_proposals_single_image, 4).
-            reduction_override (str, optional): The reduction
-                method used to override the original reduction
-                method of the loss. Options are "none",
-                "mean" and "sum". Defaults to None,
+            cls_score (Tensor): 根据正负样本输出的cls score, [bs*(pos_num+neg_num), nc]
+            bbox_pred (Tensor): 同上,reg score, [bs*(pos_num+neg_num), nc*4], xyxy格式
+            rois (Tensor): rpn或r-cnn提供的roi,然后根据与gt box匹配与采样后的结果提取出
+                [bs*(pos_num+neg_num), 5] 5 -> [img_index, x1, y1, x2, y2]
+            labels (Tensor): rois对应的gt label[bs*(pos_num+neg_num), ]
+            label_weights (Tensor): rois对应的cls weight[bs*(pos_num+neg_num), ]
+            bbox_targets (Tensor): rois对应的gt box[bs*(pos_num+neg_num), 4],xyxy格式.
+            bbox_weights (Tensor): rois对应的reg weight[bs*(pos_num+neg_num), 4]
+            reduction_override (str, optional): 是否覆盖Loss类初始化中的reduction.
+                可选"none","mean", "sum".
 
         Returns:
             dict: A dictionary of loss.
@@ -444,7 +318,6 @@
         losses = dict()
 
         if cls_score is not None:
->>>>>>> ecac3a77
             avg_factor = max(torch.sum(label_weights > 0).float().item(), 1.)
             if cls_score.numel() > 0:
                 loss_cls_ = self.loss_cls(
@@ -453,7 +326,6 @@
                     label_weights,
                     avg_factor=avg_factor,  # 该参数仅在最终reduction=mean时才生效
                     reduction_override=reduction_override)
-                # 一般来说是 torch.Tensor类型的
                 if isinstance(loss_cls_, dict):
                     losses.update(loss_cls_)
                 else:
@@ -470,9 +342,9 @@
             # do not perform bounding box regression for BG anymore.
             if pos_inds.any():
                 if self.reg_decoded_bbox:
-                    # "基础box"在不同的地方寓意不同,在一阶段(或者二阶段的rpn中)
+                    # prior在不同的地方寓意不同,在一阶段(或者二阶段的rpn中)
                     # 指代anchor(如果是anchor base的网络的话),其余地方代指 roi
-                    # 该参数为True时,意为需要根据"基础box"与网络预测的修正系数结合.
+                    # 该参数为True时,意为需要根据prior与reg结合.
                     # 计算得到box的绝对坐标与gt box一同送入损失函数进行计算loss
                     bbox_pred = self.bbox_coder.decode(rois[:, 1:], bbox_pred)
                     bbox_pred = get_box_tensor(bbox_pred)
@@ -495,35 +367,6 @@
 
         return losses
 
-<<<<<<< HEAD
-    @force_fp32(apply_to=('cls_score', 'bbox_pred'))
-    def get_bboxes(self,
-                   rois,
-                   cls_score,
-                   bbox_pred,
-                   img_shape,
-                   scale_factor,
-                   rescale=False,
-                   cfg=None):
-        """将网络的单张图片输出转换为最终检测box与label.
-
-        Args:
-            rois (Tensor): 将要进行修正的box. (num_boxes, 5).
-               5 -> (batch_index, x1, y1, x2, y2).
-            cls_score (Tensor): Box scores, (num_boxes, nc + 1).
-            bbox_pred (Tensor, optional): 网络回归值.(num_boxes, 4).
-            img_shape (Sequence[int], optional): 框的最大界限,
-               指定 (H, W, C) or (H, W).
-            scale_factor (ndarray): 图像的缩放因子,参考transforms.py中的Resize类
-                其格式为(w_scale, h_scale, w_scale, h_scale).
-            rescale (bool): If True, 对box进行逆放缩,以匹配其在原始图像的位置.
-             cfg (obj:`ConfigDict`): `test_cfg` of Bbox Head. Default: None
-
-        Returns:
-            tuple[Tensor, Tensor]:`det_bboxes`: (num_boxes, 5)
-                5 -> (x1, y1, x2, y2, score).
-                `det_bboxes`: (num_boxes, ).
-=======
     def predict_by_feat(self,
                         rois: Tuple[Tensor],
                         cls_scores: Tuple[Tensor],
@@ -531,34 +374,26 @@
                         batch_img_metas: List[dict],
                         rcnn_test_cfg: Optional[ConfigDict] = None,
                         rescale: bool = False) -> InstanceList:
-        """Transform a batch of output features extracted from the head into
-        bbox results.
-
-        Args:
-            rois (tuple[Tensor]): Tuple of boxes to be transformed.
-                Each has shape  (num_boxes, 5). last dimension 5 arrange as
-                (batch_index, x1, y1, x2, y2).
-            cls_scores (tuple[Tensor]): Tuple of box scores, each has shape
-                (num_boxes, num_classes + 1).
-            bbox_preds (tuple[Tensor]): Tuple of box energies / deltas, each
-                has shape (num_boxes, num_classes * 4).
+        """将网络的单张图片输出转换为最终检测box与label.
+
+        Args:
+            rois (tuple[Tensor]): 将要进行修正的box. [[num_boxes, 5], ] * nl.
+               5 -> (batch_index, x1, y1, x2, y2).
+            cls_scores (tuple[Tensor]): roi cls, [[num_boxes, nc + 1], ] * nl.
+            bbox_preds (tuple[Tensor]): roi reg, [[num_boxes, nc * 4], ] * nl.
             batch_img_metas (list[dict]): List of image information.
             rcnn_test_cfg (obj:`ConfigDict`, optional): `test_cfg` of R-CNN.
                 Defaults to None.
-            rescale (bool): If True, return boxes in original image space.
-                Defaults to False.
+            rescale (bool): 是否将box进行缩放回原始原始图像尺寸.
 
         Returns:
             list[:obj:`InstanceData`]: Instance segmentation
             results of each image after the post process.
             Each item usually contains following keys.
 
-                - scores (Tensor): Classification scores, has a shape
-                  (num_instance, )
-                - labels (Tensor): Labels of bboxes, has a shape
-                  (num_instances, ).
-                - bboxes (Tensor): Has a shape (num_instances, 4),
-                  the last dimension 4 arrange as (x1, y1, x2, y2).
+                - scores (Tensor): [num_instances, ]
+                - labels (Tensor): [num_instances, ].
+                - bboxes (Tensor): [num_instances, 4], xyxy格式.
         """
         assert len(cls_scores) == len(bbox_preds)
         result_list = []
@@ -583,19 +418,16 @@
             img_meta: dict,
             rescale: bool = False,
             rcnn_test_cfg: Optional[ConfigDict] = None) -> InstanceData:
-        """Transform a single image's features extracted from the head into
-        bbox results.
-
-        Args:
-            roi (Tensor): Boxes to be transformed. Has shape (num_boxes, 5).
-                last dimension 5 arrange as (batch_index, x1, y1, x2, y2).
-            cls_score (Tensor): Box scores, has shape
-                (num_boxes, num_classes + 1).
-            bbox_pred (Tensor): Box energies / deltas.
+        """将网络的单张图片输出转换为最终检测box与label.
+
+        Args:
+            roi (Tensor): 将要进行修正的box. [num_boxes, 5].
+               5 -> (batch_index, x1, y1, x2, y2).
+            cls_score (Tensor): roi cls, [num_boxes, nc + 1].
+            bbox_pred (Tensor): roi reg, [num_boxes, nc * 4].
                 has shape (num_boxes, num_classes * 4).
             img_meta (dict): image information.
-            rescale (bool): If True, return boxes in original image space.
-                Defaults to False.
+            rescale (bool): 是否将box进行缩放回原始原始图像尺寸.
             rcnn_test_cfg (obj:`ConfigDict`): `test_cfg` of Bbox Head.
                 Defaults to None
 
@@ -603,13 +435,9 @@
             :obj:`InstanceData`: Detection results of each image\
             Each item usually contains following keys.
 
-                - scores (Tensor): Classification scores, has a shape
-                  (num_instance, )
-                - labels (Tensor): Labels of bboxes, has a shape
-                  (num_instances, ).
-                - bboxes (Tensor): Has a shape (num_instances, 4),
-                  the last dimension 4 arrange as (x1, y1, x2, y2).
->>>>>>> ecac3a77
+                - scores (Tensor): [num_instances, ]
+                - labels (Tensor): [num_instances, ].
+                - bboxes (Tensor): [num_instances, 4], xyxy格式.
         """
         results = InstanceData()
         if roi.shape[0] == 0:
@@ -628,16 +456,11 @@
         else:
             scores = F.softmax(
                 cls_score, dim=-1) if cls_score is not None else None
-<<<<<<< HEAD
-        # 当 with_reg 为 False 时,bbox_pred 在某些检测器中将为 None,
-        # 比如 Grid R-CNN.
-=======
 
         img_shape = img_meta['img_shape']
         num_rois = roi.size(0)
         # bbox_pred would be None in some detector when with_reg is False,
         # e.g. Grid R-CNN.
->>>>>>> ecac3a77
         if bbox_pred is not None:
             num_classes = 1 if self.reg_class_agnostic else self.num_classes
             roi = roi.repeat_interleave(num_classes, dim=0)
@@ -666,27 +489,6 @@
             results.bboxes = bboxes
             results.scores = scores
         else:
-<<<<<<< HEAD
-            det_bboxes, det_labels = multiclass_nms(bboxes, scores,
-                                                    cfg.score_thr, cfg.nms,
-                                                    cfg.max_per_img)
-
-            return det_bboxes, det_labels
-
-    @force_fp32(apply_to=('bbox_preds', ))
-    def refine_bboxes(self, rois, labels, bbox_preds, pos_is_gts, img_metas):
-        """在训练期间微调box. 令N=bs*(pos_num+neg_num)
-
-        Args:
-            rois (Tensor): [N, 5], [img_ind, x1, y1, x2, y2]
-            labels (Tensor): [N, ].
-            bbox_preds (Tensor): [N, 4] or [N, 4*#class].
-            pos_is_gts (list[Tensor]): [[num_pos, ], ] * bs. roi是否为gt的mask.
-            img_metas (list[dict]): [dict(), ] * bs, 每个图像的元信息.
-
-        Returns:
-            list[Tensor]: [[N-num_gt, 5], ] * bs, 调整后的box,同时也过滤了gt.
-=======
             det_bboxes, det_labels = multiclass_nms(
                 bboxes,
                 scores,
@@ -703,7 +505,7 @@
                                                     InstanceList],
                       bbox_results: dict,
                       batch_img_metas: List[dict]) -> InstanceList:
-        """Refine bboxes during training.
+        """在训练期间微调box. 令N=bs*(pos_num+neg_num)
 
         Args:
             sampling_results (List[:obj:`SamplingResult`] or
@@ -713,10 +515,9 @@
                 fake sampling results, e.g., in Sparse R-CNN or QueryInst, etc.
             bbox_results (dict): Usually is a dictionary with keys:
 
-                - `cls_score` (Tensor): Classification scores.
-                - `bbox_pred` (Tensor): Box energies / deltas.
-                - `rois` (Tensor): RoIs with the shape (n, 5) where the first
-                  column indicates batch id of each RoI.
+                - `cls_score` (Tensor): roi cls, [N, nc].
+                - `bbox_pred` (Tensor): roi reg, [N, 4] or [N, nc*4].
+                - `rois` (Tensor): [N, 5], [img_ind, x1, y1, x2, y2]
                 - `bbox_targets` (tuple):  Ground truth for proposals in a
                   single image. Containing the following list of Tensors:
                   (labels, label_weights, bbox_targets, bbox_weights)
@@ -724,7 +525,6 @@
 
         Returns:
             list[:obj:`InstanceData`]: Refined bboxes of each image.
->>>>>>> ecac3a77
 
         Example:
             >>> # xdoctest: +REQUIRES(module:kwarray)
@@ -778,6 +578,7 @@
             raise ValueError('The last dim of `cls_scores` should equal to '
                              '`num_classes` or `num_classes + 1`,'
                              f'but got {cls_scores.shape[-1]}.')
+        # 当预测label为背景类时,将其改为其他最大类别概率对应的类别.
         labels = torch.where(labels == self.num_classes, cls_scores.argmax(1),
                              labels)
 
@@ -799,12 +600,7 @@
 
             bboxes = self.regress_by_class(bboxes_, label_, bbox_pred_,
                                            img_meta_)
-<<<<<<< HEAD
-
             # 过滤掉box中的gt
-=======
-            # filter gt bboxes
->>>>>>> ecac3a77
             pos_keep = 1 - pos_is_gts_
             keep_inds = pos_is_gts_.new_ones(num_rois)
             keep_inds[:len(pos_is_gts_)] = pos_keep
@@ -813,41 +609,23 @@
 
         return results_list
 
-<<<<<<< HEAD
-        return bboxes_list
-
-    @force_fp32(apply_to=('bbox_pred', ))
-    def regress_by_class(self, rois, label, bbox_pred, img_meta):
-        """根据roi类别获取指定回归结果来修正roi. Used in Cascade R-CNN.
-
-        Args:
-            rois (Tensor): 来自`rpn_head` 或 `roi head的bbox_head`的pred_box,
-                [sample.num, 4/5].
+    def regress_by_class(self, priors: Tensor, label: Tensor,
+                         bbox_pred: Tensor, img_meta: dict) -> Tensor:
+        """Regress the bbox for the predicted class. Used in Cascade R-CNN.
+
+        Args:
+            priors (Tensor): 来自`rpn_head`或roi head最后一阶段的bbox_head的prior,
+                [sample.num, 4].
             label (Tensor): 仅在reg_class_agnostic为False时使用, [sample.num, ].
             bbox_pred (Tensor): box head的reg输出,对roi再次修正 reg_class_agnostic
                 为True时,表示当前box仅仅是前景[sample.num, 4],仅有一个(前景).
                 为False时,表示当前box在不同类别上独立回归[sample.num, nc * 4],所以就根据
-                最大的cls score所对应的cls ind(上面的label参数)来获取相应的reg score.
-            img_meta (dict): 图像元信息.
-=======
-    def regress_by_class(self, priors: Tensor, label: Tensor,
-                         bbox_pred: Tensor, img_meta: dict) -> Tensor:
-        """Regress the bbox for the predicted class. Used in Cascade R-CNN.
-
-        Args:
-            priors (Tensor): Priors from `rpn_head` or last stage
-                `bbox_head`, has shape (num_proposals, 4).
-            label (Tensor): Only used when `self.reg_class_agnostic`
-                is False, has shape (num_proposals, ).
-            bbox_pred (Tensor): Regression prediction of
-                current stage `bbox_head`. When `self.reg_class_agnostic`
-                is False, it has shape (n, num_classes * 4), otherwise
-                it has shape (n, 4).
+                最大的cls score所对应的cls ind(上面的label参数)来获取相应的reg和prior结合
+                计算得到box.
             img_meta (dict): Image meta info.
->>>>>>> ecac3a77
-
-        Returns:
-            Tensor: 微调后的roi, [sample.num, 4/5].
+
+        Returns:
+            Tensor: Regressed bboxes, the same shape as input rois.
         """
         reg_dim = self.bbox_coder.encode_size
         if not self.reg_class_agnostic:
