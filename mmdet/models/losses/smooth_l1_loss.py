--- conflicted
+++ resolved
@@ -12,26 +12,16 @@
 @weighted_loss
 def smooth_l1_loss(pred: Tensor, target: Tensor, beta: float = 1.0) -> Tensor:
     """Smooth L1 loss.
-        loss(x,y)=1/n∑0.5*(xi−yi)²/β,     if |xi−yi| < β
-                 =1/n(|xi−yi|−0.5*β),     otherwise
+        loss(x,y)=0.5*(x−y)²/β,     if |x−y| < β
+                 =(|x−y|−0.5*β),     otherwise
     Args:
-<<<<<<< HEAD
         pred (torch.Tensor): 网络预测值.
         target (torch.Tensor): 网络预测值的学习目标.
         beta (float, optional): 分段函数中的阈值.默认为1.0.就是上面的β
             实际上通过解二元一次方程可知,β就是分段函数的交点处x坐标(>0)
 
     Returns:
-        torch.Tensor: 计算的loss
-=======
-        pred (Tensor): The prediction.
-        target (Tensor): The learning target of the prediction.
-        beta (float, optional): The threshold in the piecewise function.
-            Defaults to 1.0.
-
-    Returns:
-        Tensor: Calculated loss
->>>>>>> ecac3a77
+        torch.Tensor: Calculated loss
     """
     assert beta > 0
     if target.numel() == 0:
@@ -93,27 +83,15 @@
         """Forward function.
 
         Args:
-<<<<<<< HEAD
-            pred (torch.Tensor): 网络输出值.
-            target (torch.Tensor): 网络输出值的拟合目标.
-            weight (torch.Tensor, optional): 每个输出值的loss权重. 默认: None.
-            avg_factor (int, optional): 用于平均loss的平均因子(一般为正样本个数). 默认: None.
-            reduction_override (str, optional): 用于覆盖Loss类初始化中的self.reduction.
+            pred (Tensor): 网络输出值.
+            target (Tensor): 网络输出值的拟合目标.
+            weight (Tensor, optional): 每个输出值的loss权重.
+            avg_factor (int, optional): 用于平均loss的平均因子
+            reduction_override (str, optional): 用于覆盖类初始化中的self.reduction.
                 默认为None,表示不覆盖.
-=======
-            pred (Tensor): The prediction.
-            target (Tensor): The learning target of the prediction.
-            weight (Tensor, optional): The weight of loss for each
-                prediction. Defaults to None.
-            avg_factor (int, optional): Average factor that is used to average
-                the loss. Defaults to None.
-            reduction_override (str, optional): The reduction method used to
-                override the original reduction method of the loss.
-                Defaults to None.
 
         Returns:
             Tensor: Calculated loss
->>>>>>> ecac3a77
         """
         assert reduction_override in (None, 'none', 'mean', 'sum')
         reduction = (
