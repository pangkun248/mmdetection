# Copyright (c) OpenMMLab. All rights reserved.
from typing import Dict, List, Sequence, Tuple

import torch
import torch.nn as nn
import torch.nn.functional as F
from mmcv.cnn import Scale
from mmengine.model import bias_init_with_prob, normal_init
from mmengine.structures import InstanceData
from torch import Tensor

from mmdet.registry import MODELS
from mmdet.structures.bbox import bbox_overlaps
from mmdet.utils import InstanceList, OptInstanceList, reduce_mean
from ..task_modules.prior_generators import MlvlPointGenerator
from ..utils import levels_to_images, multi_apply
from .fcos_head import FCOSHead

EPS = 1e-12


class CenterPrior(nn.Module):
    """Center Weighting module to adjust the category-specific prior
    distributions.

    Args:
<<<<<<< HEAD
        force_topk (bool): 是否执行tok_k操作. 默认值: False.
        topk (int): 当gt范围内不存在point时,强制选择离gt中心最近的k个point
            作为匹配的point. 默认值: 9.
        num_classes (int): 数据集类别数, 默认值: 80.
        strides (tuple[int]): 各输入特征的下采样倍数. 默认值: (8, 16, 32, 64, 128).
    """

    def __init__(self,
                 force_topk=False,
                 topk=9,
                 num_classes=80,
                 strides=(8, 16, 32, 64, 128)):
        super(CenterPrior, self).__init__()
        # 均值和标准差是可学习的,目的是需要通过这两个参数学习到和类别相关的特定先验分布
=======
        force_topk (bool): When no point falls into gt_bbox, forcibly
            select the k points closest to the center to calculate
            the center prior. Defaults to False.
        topk (int): The number of points used to calculate the
            center prior when no point falls in gt_bbox. Only work when
            force_topk if True. Defaults to 9.
        num_classes (int): The class number of dataset. Defaults to 80.
        strides (Sequence[int]): The stride of each input feature map.
            Defaults to (8, 16, 32, 64, 128).
    """

    def __init__(
        self,
        force_topk: bool = False,
        topk: int = 9,
        num_classes: int = 80,
        strides: Sequence[int] = (8, 16, 32, 64, 128)
    ) -> None:
        super().__init__()
>>>>>>> ecac3a77
        self.mean = nn.Parameter(torch.zeros(num_classes, 2))
        self.sigma = nn.Parameter(torch.ones(num_classes, 2))
        self.strides = strides
        self.force_topk = force_topk
        self.topk = topk

<<<<<<< HEAD
    def forward(self, anchor_points_list, gt_bboxes, labels,
                inside_gt_bbox_mask):
        """计算point-gt的距离高斯矩阵,以及point-gt的匹配矩阵.

        Args:
            anchor_points_list (list[Tensor]): [[h * w, 2], ] * nl.
            gt_bboxes (Tensor): [num_gt, 4].
            labels (Tensor): [num_gt, ].
            inside_gt_bbox_mask (Tensor): [nl * h * w, num_gt].bool型数据.

        Returns:
            tuple(Tensor):

                - center_prior_weights(Tensor): [nl * h * w, num_gt].
                    表示point到gt中心的距离高斯权重矩阵,当point与gt不存在匹配
                    关系时,两者距离越近值越大,∈(0, 1].凡是没匹配到一律为0.
                - inside_gt_bbox_mask (Tensor): [nl * h * w, num_gt].
                    bool型数据,表示该位置的point与gt是否匹配,匹配规则如下:
                    1.当gt内部存在point时,其内部所有point值都为True.
                    2.当gt内部不存在point时,与其最近的top_k个point值都为True.
                    规则2需要self.force_topk为True,不过该参数默认为False.
=======
    def forward(self, anchor_points_list: List[Tensor],
                gt_instances: InstanceData,
                inside_gt_bbox_mask: Tensor) -> Tuple[Tensor, Tensor]:
        """Get the center prior of each point on the feature map for each
        instance.

        Args:
            anchor_points_list (list[Tensor]): list of coordinate
                of points on feature map. Each with shape
                (num_points, 2).
            gt_instances (:obj:`InstanceData`): Ground truth of instance
                annotations. It should includes ``bboxes`` and ``labels``
                attributes.
            inside_gt_bbox_mask (Tensor): Tensor of bool type,
                with shape of (num_points, num_gt), each
                value is used to mark whether this point falls
                within a certain gt.

        Returns:
            tuple[Tensor, Tensor]:

            - center_prior_weights(Tensor): Float tensor with shape  of \
            (num_points, num_gt). Each value represents the center \
            weighting coefficient.
            - inside_gt_bbox_mask (Tensor): Tensor of bool type, with shape \
            of (num_points, num_gt), each value is used to mark whether this \
            point falls within a certain gt or is the topk nearest points for \
            a specific gt_bbox.
>>>>>>> ecac3a77
        """
        gt_bboxes = gt_instances.bboxes
        labels = gt_instances.labels

        inside_gt_bbox_mask = inside_gt_bbox_mask.clone()
        num_gts = len(labels)
        num_points = sum([len(item) for item in anchor_points_list])
        if num_gts == 0:
            return gt_bboxes.new_zeros(num_points,
                                       num_gts), inside_gt_bbox_mask
        # 注释代码是先cat到一起再执行逻辑操作,而原代码则先在不同层级间执行逻辑,再cat到一起.
        # 因为stride数据shape比较特殊无法直接与所有层级上的point进行广播，所以需要先生成
        # 与anchor_points_list的shape一致的数据,再逐层级更改stride,再cat到一起.
        # 而point则一开始就可以将所有层级cat到一起与gt生成point-gt矩阵,计算weight与mask.
        # anchor_points_list = torch.cat(anchor_points_list, dim=0)
        # anchor_points_list = anchor_points_list[:, None, :].expand(
        #         (anchor_points_list.size(0), num_gts, 2))
        # gt_center_x = ((gt_bboxes[:, 0] + gt_bboxes[:, 2]) / 2)
        # gt_center_y = ((gt_bboxes[:, 1] + gt_bboxes[:, 3]) / 2)
        # gt_center = torch.stack((gt_center_x, gt_center_y), dim=1)
        # gt_center = gt_center[None]
        # instance_center = self.mean[labels][None]
        # instance_sigma = self.sigma[labels][None]
        # stride = torch.ones_like(anchor_points_list)
        # ind = 0
        # for i, anchor in enumerate(anchor_points_list):
        #     stride[ind:ind+anchor.shape[0]] *= self.strides[i]
        #     ind += anchor.shape[0]
        # distance = (((anchor_points_list - gt_center) / stride -
        #              instance_center) ** 2)
        # center_prior_weights = torch.exp(-distance /
        #                          (2 * instance_sigma ** 2)).prod(dim=-1)
        center_prior_list = []
        for slvl_points, stride in zip(anchor_points_list, self.strides):
            # [h*w, 2] -> [h*w, 1, 2] -> [h*w, num_gt, 2]
            single_level_points = slvl_points[:, None, :].expand(
                (slvl_points.size(0), len(gt_bboxes), 2))
            gt_center_x = ((gt_bboxes[:, 0] + gt_bboxes[:, 2]) / 2)
            gt_center_y = ((gt_bboxes[:, 1] + gt_bboxes[:, 3]) / 2)
            # [num_gt, ] [num_gt, ] -> [num_gt, 2] -> [1, num_gt, 2]
            gt_center = torch.stack((gt_center_x, gt_center_y), dim=1)
            gt_center = gt_center[None]
            # [1, num_gt, 2]
            instance_center = self.mean[labels][None]
            instance_sigma = self.sigma[labels][None]
            # 广播机制, [num_points, num_gt, 2]. prod相乘, [num_points, num_gt]
            distance = (((single_level_points - gt_center) / float(stride) -
                         instance_center)**2)
            center_prior = torch.exp(-distance /
                                     (2 * instance_sigma**2)).prod(dim=-1)
            center_prior_list.append(center_prior)
        # [nl * num_points, num_gt], 表示point到gt中心的高斯分布矩阵,越接近值越大,最大为1.
        center_prior_weights = torch.cat(center_prior_list, dim=0)

        if self.force_topk:
            # inside_gt_bbox_mask: [nl * h * w, num_gt].
            # 获取那些范围内没有point的gt_index, 进行reshape是因为nonzero对[n, ] -> [n, 1]
            gt_inds_no_points_inside = torch.nonzero(
                inside_gt_bbox_mask.sum(0) == 0).reshape(-1)
            # 哪些情况可能会存在?gt的宽或高小于p3层级下采样倍数时.
            # 1.gt范围在grid内部的小物体.
            # 2.宽高比异常的物体,整个gt box内部没有完整包含一个grid.
            if gt_inds_no_points_inside.numel():
                # 在范围内没有point的gt中筛选出最近的top_k个point索引
                # [top_k, num_no_point_inside], 注意torch.top_k返回val, ind
                topk_center_index = \
                    center_prior_weights[:, gt_inds_no_points_inside].topk(
                                                             self.topk,
                                                             dim=0)[1]
                # empty_gt_ind会由[n,]广播至[top_k, n].而下面两行代码比scatter更易读.
                empty_gt_ind = torch.arange(gt_inds_no_points_inside.numel(), dtype=torch.long)
                inside_gt_bbox_mask[topk_center_index, gt_inds_no_points_inside[empty_gt_ind]] = True

                # [nl * h * w, num_no_point_inside].代表内部没有point的point-gt矩阵.
                # temp_mask = inside_gt_bbox_mask[:, gt_inds_no_points_inside]
                # scatter操作参考: https://zhuanlan.zhihu.com/p/339043454
                # 这步操作的目的是为了在那些范围内没有point的point-gt矩阵切片上,
                # 将前top_k个最近的point索引位置的值修改为True
                # inside_gt_bbox_mask[:, gt_inds_no_points_inside] = \
                #     torch.scatter(temp_mask,
                #                   dim=0,
                #                   index=topk_center_index,
                #                   src=torch.ones_like(
                #                     topk_center_index,
                #                     dtype=torch.bool))
        # 将gt外部的point权重值为0
        center_prior_weights[~inside_gt_bbox_mask] = 0
        return center_prior_weights, inside_gt_bbox_mask


@MODELS.register_module()
class AutoAssignHead(FCOSHead):
    """AutoAssignHead head used in AutoAssign.

    More details can be found in the `paper
    <https://arxiv.org/abs/2007.03496>`_ .

    Args:
        force_topk (bool): Used in center prior initialization to
            handle extremely small gt. Default is False.
        topk (int): The number of points used to calculate the
            center prior when no point falls in gt_bbox. Only work when
            force_topk if True. Defaults to 9.
        pos_loss_weight (float): The loss weight of positive loss
            and with default value 0.25.
        neg_loss_weight (float): The loss weight of negative loss
            and with default value 0.75.
        center_loss_weight (float): The loss weight of center prior
            loss and with default value 0.75.
    """

    def __init__(self,
                 *args,
                 force_topk: bool = False,
                 topk: int = 9,
                 pos_loss_weight: float = 0.25,
                 neg_loss_weight: float = 0.75,
                 center_loss_weight: float = 0.75,
                 **kwargs) -> None:
        super().__init__(*args, conv_bias=True, **kwargs)
        self.center_prior = CenterPrior(
            force_topk=force_topk,
            topk=topk,
            num_classes=self.num_classes,
            strides=self.strides)
        self.pos_loss_weight = pos_loss_weight
        self.neg_loss_weight = neg_loss_weight
        self.center_loss_weight = center_loss_weight
        self.prior_generator = MlvlPointGenerator(self.strides, offset=0)

<<<<<<< HEAD
    def init_weights(self):
        """head部分的权重初始化.注意,cls conv和reg conv的bias进行了特殊初始化"""
=======
    def init_weights(self) -> None:
        """Initialize weights of the head.

        In particular, we have special initialization for classified conv's and
        regression conv's bias
        """

>>>>>>> ecac3a77
        super(AutoAssignHead, self).init_weights()
        bias_cls = bias_init_with_prob(0.02)
        normal_init(self.conv_cls, std=0.01, bias=bias_cls)
        normal_init(self.conv_reg, std=0.01, bias=4.0)

<<<<<<< HEAD
    def forward_single(self, x, scale, stride):
        """单层级上的前向传播.

        Args:
            x (Tensor): [bs, c, h, w].
            scale (:obj: `mmcv.cnn.Scale`): 用于放缩reg值的可学习参数
            stride (int): 当前输入x对应的下采样倍数, 用于对reg进行标准化.

        Returns:
            tuple: 基于输入x生成的cls score, box reg, obj score.
=======
    def forward_single(self, x: Tensor, scale: Scale,
                       stride: int) -> Tuple[Tensor, Tensor, Tensor]:
        """Forward features of a single scale level.

        Args:
            x (Tensor): FPN feature maps of the specified stride.
            scale (:obj:`mmcv.cnn.Scale`): Learnable scale module to resize
                the bbox prediction.
            stride (int): The corresponding stride for feature maps, only
                used to normalize the bbox prediction when self.norm_on_bbox
                is True.

        Returns:
            tuple[Tensor, Tensor, Tensor]: scores for each class, bbox
            predictions and centerness predictions of input feature maps.
>>>>>>> ecac3a77
        """
        cls_score, bbox_pred, cls_feat, reg_feat = super(
            FCOSHead, self).forward_single(x)
        centerness = self.conv_centerness(reg_feat)
        # 对不同层级输出的reg,进行不同的scale缩放,以避免在启用FP16时溢出
        bbox_pred = scale(bbox_pred).float()
        # 使用 PyTorch 1.10 运行时,梯度计算所需的 bbox_pred 会被
        # F.relu(bbox_pred)修改. 所以使用bbox_pred.clamp(min=0)来替换此操作
        bbox_pred = bbox_pred.clamp(min=0)
        bbox_pred *= stride
        return cls_score, bbox_pred, centerness

<<<<<<< HEAD
    def get_pos_loss_single(self, cls_score, objectness, reg_loss, gt_labels,
                            center_prior_weights):
        """计算所有层级特征图中的正样本loss. 以下两个概念是比较重要的.
            正样本区域置信度:用于衡量属于正样本的概率,值越大越可能是正样本,需要同时考虑三个分支的输出.
            正样本区域权重:用于对正样本区域 loss 进行加权,需要同时考虑中心先验分布和正样本区域置信度,
            且仅仅考虑 gt bbox 内部区域,因为 gt bbox 外部肯定不是正样本
            参考:https://zhuanlan.zhihu.com/p/378581552
        Args:
            cls_score (Tensor): [nl * h * w, nc].
            objectness (Tensor): [nl * h * w, 1].
            reg_loss (Tensor): [nl * h * w, num_gt].
            gt_labels (Tensor): [num_gt, ].
            center_prior_weights (Tensor): [nl * h * w, num_gt].
                point-gt的距离高斯权重矩阵,∈[0, 1],point与gt不匹配时为0.否则越接近越大.
=======
    def get_pos_loss_single(self, cls_score: Tensor, objectness: Tensor,
                            reg_loss: Tensor, gt_instances: InstanceData,
                            center_prior_weights: Tensor) -> Tuple[Tensor]:
        """Calculate the positive loss of all points in gt_bboxes.

        Args:
            cls_score (Tensor): All category scores for each point on
                the feature map. The shape is (num_points, num_class).
            objectness (Tensor): Foreground probability of all points,
                has shape (num_points, 1).
            reg_loss (Tensor): The regression loss of each gt_bbox and each
                prediction box, has shape of (num_points, num_gt).
            gt_instances (:obj:`InstanceData`): Ground truth of instance
                annotations. It should includes ``bboxes`` and ``labels``
                attributes.
            center_prior_weights (Tensor): Float tensor with shape
                of (num_points, num_gt). Each value represents
                the center weighting coefficient.
>>>>>>> ecac3a77

        Returns:
            tuple[Tensor]:

<<<<<<< HEAD
                - pos_loss (Tensor): 单张图像上,所有gt内部的正样本loss加权总和.
        """
        # pos_reg_score,从正样本loss定义上来看.
        # 因为pos_loss = pos_cls_loss + pos_reg_loss
        #             = -log(pos_cls_score) + pos_reg_loss
        #             = -log(pos_cls_score * e^(-pos_reg_loss))
=======
            - pos_loss (Tensor): The positive loss of all points in the \
            gt_bboxes.
        """
        gt_labels = gt_instances.labels
        # p_loc: localization confidence
>>>>>>> ecac3a77
        p_loc = torch.exp(-reg_loss)
        # 先将cls_score与obj_score相乘,再获取它在gt类别上的值(正样本gt上预测的score)
        p_cls = (cls_score * objectness)[:, gt_labels]
        # 从直接上来看.正样本的概率值由以下几个值决定.
        # 即pos_score取决于obj_score * cls_score * reg_score(通过iou_loss反映).
        # 即目标置信度*分类置信度*定位置信度(iou loss越小,定位置信度越高,box与gt越接近)
        p_pos = p_cls * p_loc
        # 3 是一个超参数,平衡好的回归与差的回归之间的loss差距.
        confidence_weight = torch.exp(p_pos * 3)
        # 统计gt内部所有box权重的比重.比重总和为1,再与gt内部所有box的置信度相乘,
        # 最后再求和即求得gt内部所有box的加权置信度.只不过这个加权因子是box的权重.
        # 也就是说最后每个gt都计算出一个"加权"box置信度,来参与计算交叉熵loss.
        p_pos_weight = (confidence_weight * center_prior_weights) / (
            (confidence_weight * center_prior_weights).sum(
                0, keepdim=True)).clamp(min=EPS)
        reweighted_p_pos = (p_pos * p_pos_weight).sum(0)
        pos_loss = F.binary_cross_entropy(
            reweighted_p_pos,
            torch.ones_like(reweighted_p_pos),
            reduction='none')
        pos_loss = pos_loss.sum() * self.pos_loss_weight
        return pos_loss,

<<<<<<< HEAD
    def get_neg_loss_single(self, cls_score, objectness, gt_labels, ious,
                            inside_gt_bbox_mask):
        """计算所有层级特征图中的负样本loss.
            负样本区域置信度:用于衡量属于负样本的概率,值越大越可能是负样本,同时考虑了cls与obj分支.
            负样本区域权重:用于对负样本区域 loss 进行加权,仅考虑gt内部各box的iou大小,越大权重越小.
        Args:
            cls_score (Tensor): [nl * h * w, nc].
            objectness (Tensor): [nl * h * w, 1].
            gt_labels (Tensor): [num_gt, ].
            ious (Tensor): [nl * h * w, num_gt],box-gt的IOU矩阵.
            inside_gt_bbox_mask (Tensor): [nl * h * w, num_gt],
                表示point是否与gt匹配.
=======
    def get_neg_loss_single(self, cls_score: Tensor, objectness: Tensor,
                            gt_instances: InstanceData, ious: Tensor,
                            inside_gt_bbox_mask: Tensor) -> Tuple[Tensor]:
        """Calculate the negative loss of all points in feature map.

        Args:
            cls_score (Tensor): All category scores for each point on
                the feature map. The shape is (num_points, num_class).
            objectness (Tensor): Foreground probability of all points
                and is shape of (num_points, 1).
            gt_instances (:obj:`InstanceData`): Ground truth of instance
                annotations. It should includes ``bboxes`` and ``labels``
                attributes.
            ious (Tensor): Float tensor with shape of (num_points, num_gt).
                Each value represent the iou of pred_bbox and gt_bboxes.
            inside_gt_bbox_mask (Tensor): Tensor of bool type,
                with shape of (num_points, num_gt), each
                value is used to mark whether this point falls
                within a certain gt.
>>>>>>> ecac3a77

        Returns:
            tuple[Tensor]:

<<<<<<< HEAD
                - neg_loss (Tensor): 单张图像上,所有负样本loss加权总和.
=======
            - neg_loss (Tensor): The negative loss of all points in the \
            feature map.
>>>>>>> ecac3a77
        """
        gt_labels = gt_instances.labels
        num_gts = len(gt_labels)
        joint_conf = (cls_score * objectness)
        # 默认特征图上全是背景,如果存在gt则在gt范围内重新根据IOU大小赋予权重
        p_neg_weight = torch.ones_like(joint_conf)
        if num_gts > 0:
            # 维度的顺序会影响p_neg_weight的值,我们严格按照作者的实现.
            # [nl * h * w, num_gt] -> [num_gt, nl * h * w]
            inside_gt_bbox_mask = inside_gt_bbox_mask.permute(1, 0)
            ious = ious.permute(1, 0)

            # [[inside_gt_index, ] [inside_point_index, ]]
            foreground_idxs = torch.nonzero(inside_gt_bbox_mask, as_tuple=True)
            # 在gt内部的IOU权重值,[num_inside, ]
            temp_weight = (1 / (1 - ious[foreground_idxs]).clamp_(EPS))

            def normalize(x):
                return (x - x.min() + EPS) / (x.max() - x.min() + EPS)

            for instance_idx in range(num_gts):
                idxs = foreground_idxs[0] == instance_idx
                if idxs.any():
                    temp_weight[idxs] = normalize(temp_weight[idxs])
            # 对gt内部的负样本权重进行重新赋值,归一化的IOU值越大,越有可能是前景,neg权重越小
            # 归一化是因为temp_weight可能大于1,
            p_neg_weight[foreground_idxs[1],
                         gt_labels[foreground_idxs[0]]] = 1 - temp_weight

        logits = (joint_conf * p_neg_weight)
        # logits**2 控制gt内外的负样本loss差异,与正样本loss中的3类似?
        neg_loss = (
            logits**2 * F.binary_cross_entropy(
                logits, torch.zeros_like(logits), reduction='none'))
        neg_loss = neg_loss.sum() * self.neg_loss_weight
        return neg_loss,

<<<<<<< HEAD
    @force_fp32(apply_to=('cls_scores', 'bbox_preds', 'objectnesses'))
    def loss(self,
             cls_scores,
             bbox_preds,
             objectnesses,
             gt_bboxes,
             gt_labels,
             img_metas,
             gt_bboxes_ignore=None):
        """计算head部分的loss.
            在AutoAssign之前的模型中,计算loss部分往往分为3个分支,cls,reg,obj(有些没有)
            cls:考虑正负样本,其中负样本区域的权重一般为1,正样本区域为可调节参数pos_weight.
            用来控制正负样本loss的比例.该值一般默认也为1.
            reg:仅考虑正样本,一般模型的gt中心所落在的grid权重为1,其他grid为0,但也有
            gt范围内所在的grid权重>0,其余grid为0,而gt范围内的grid权重则取决于
            各grid所代表的point到gt中心的距离,越近权重越大->1.距离越远权重越小->0.
            代表有FCOS, ATSS.
            obj:仅考虑正样本,权重是gt范围所在的grid区域皆为1,其余grid为0.
            而在AutoAssign中,仅区分正负样本loss.
            在计算正样本loss时将reg, cls, obj都揉到一起.在计算负样本loss时仅计算cls.
        Args:
            cls_scores (list[Tensor]): [[bs, nc, h, w], ] * nl.
            bbox_preds (list[Tensor]): [[bs, 4, h, w], ] * nl.
            objectnesses (list[Tensor]): [[bs, 1, h, w], ] * nl.
            gt_bboxes (list[Tensor]): [[num_gt, 4], ] * bs, xyxy格式.
            gt_labels (list[Tensor]): [[num_gt, ], ] * bs.
            img_metas (list[dict]): [dict(), ] * bs.
            gt_bboxes_ignore (None | list[Tensor]): [[num_gt_ignore, ], ] * bs.
=======
    def loss_by_feat(
        self,
        cls_scores: List[Tensor],
        bbox_preds: List[Tensor],
        objectnesses: List[Tensor],
        batch_gt_instances: InstanceList,
        batch_img_metas: List[dict],
        batch_gt_instances_ignore: OptInstanceList = None
    ) -> Dict[str, Tensor]:
        """Calculate the loss based on the features extracted by the detection
        head.

        Args:
            cls_scores (list[Tensor]): Box scores for each scale level,
                each is a 4D-tensor, the channel number is
                num_points * num_classes.
            bbox_preds (list[Tensor]): Box energies / deltas for each scale
                level, each is a 4D-tensor, the channel number is
                num_points * 4.
            objectnesses (list[Tensor]): objectness for each scale level, each
                is a 4D-tensor, the channel number is num_points * 1.
            batch_gt_instances (list[:obj:`InstanceData`]): Batch of
                gt_instance. It usually includes ``bboxes`` and ``labels``
                attributes.
            batch_img_metas (list[dict]): Meta information of each image, e.g.,
                image size, scaling factor, etc.
            batch_gt_instances_ignore (list[:obj:`InstanceData`], optional):
                Batch of gt_instances_ignore. It includes ``bboxes`` attribute
                data that is ignored during training and testing.
                Defaults to None.
>>>>>>> ecac3a77

        Returns:
            dict[str, Tensor]: A dictionary of loss components.
        """

        assert len(cls_scores) == len(bbox_preds) == len(objectnesses)
        all_num_gt = sum([len(item) for item in batch_gt_instances])
        featmap_sizes = [featmap.size()[-2:] for featmap in cls_scores]
        # [[h * w, 2], ] * nl, 以grid左上角为中心.
        all_level_points = self.prior_generator.grid_priors(
            featmap_sizes,
            dtype=bbox_preds[0].dtype,
            device=bbox_preds[0].device)
        # [[nl * h * w, num_gt], ] * bs, [[nl * h * w, num_gt, 4], ] * bs
        inside_gt_bbox_mask_list, bbox_targets_list = self.get_targets(
            all_level_points, batch_gt_instances)

        center_prior_weight_list = []
        temp_inside_gt_bbox_mask_list = []
<<<<<<< HEAD
        for gt_bboxe, gt_label, inside_gt_bbox_mask in zip(
                gt_bboxes, gt_labels, inside_gt_bbox_mask_list):
            # 二者都是[nl * h * w, num_gt].前者是point-gt的距离高斯矩阵
            # 后者是匹配矩阵,force_topk为True时会改变范围内没有point的point-gt值.
=======
        for gt_instances, inside_gt_bbox_mask in zip(batch_gt_instances,
                                                     inside_gt_bbox_mask_list):
>>>>>>> ecac3a77
            center_prior_weight, inside_gt_bbox_mask = \
                self.center_prior(all_level_points, gt_instances,
                                  inside_gt_bbox_mask)
            center_prior_weight_list.append(center_prior_weight)
            temp_inside_gt_bbox_mask_list.append(inside_gt_bbox_mask)
        inside_gt_bbox_mask_list = temp_inside_gt_bbox_mask_list
        mlvl_points = torch.cat(all_level_points, dim=0)
        # [[bs, c, h, w], ] * nl -> [[nl * h * w, c], ] * bs.
        bbox_preds = levels_to_images(bbox_preds)
        cls_scores = levels_to_images(cls_scores)
        objectnesses = levels_to_images(objectnesses)

        reg_loss_list = []
        ious_list = []
        num_points = len(mlvl_points)

        # 这几个变量我更愿称之为pred_reg, target_reg, point_in_gt,shape分别为
        # [nl * h * w, 4], [nl * h * w, num_gt, 4], [nl * h * w, num_gt]
        for bbox_pred, encoded_targets, inside_gt_bbox_mask in zip(
                bbox_preds, bbox_targets_list, inside_gt_bbox_mask_list):
            temp_num_gt = encoded_targets.size(1)
            # -> [nl*h*w, 1, 2] -> [nl*h*w, num_gt, 2] -> [nl*h*w*num_gt, 2]
            expand_mlvl_points = mlvl_points[:, None, :].expand(
                num_points, temp_num_gt, 2).reshape(-1, 2)
            # [nl * h * w, num_gt, 4] -> [nl * h * w * num_gt, 4]
            encoded_targets = encoded_targets.reshape(-1, 4)
            # -> [nl*h*w, 1, 4] -> [nl*h*w, num_gt, 4] -> [nl*h*w*num_gt, 4]
            expand_bbox_pred = bbox_pred[:, None, :].expand(
                num_points, temp_num_gt, 4).reshape(-1, 4)
            decoded_bbox_preds = self.bbox_coder.decode(
                expand_mlvl_points, expand_bbox_pred)
            # 这里为何不直接使用gt box作为target? TODO 待测试精度
            decoded_target_preds = self.bbox_coder.decode(
                expand_mlvl_points, encoded_targets)
            with torch.no_grad():
                ious = bbox_overlaps(
                    decoded_bbox_preds, decoded_target_preds, is_aligned=True)
                ious = ious.reshape(num_points, temp_num_gt)
                if temp_num_gt:
                    # 计算出任意pred_box与多个gt的最大IOU值,再复制num_gt倍.主要是为了得到
                    # box-gt的IOU矩阵,同时方便通过inside_gt_bbox_mask置为0.
                    ious = ious.max(
                        dim=-1, keepdim=True).values.repeat(1, temp_num_gt)
                else:
                    ious = ious.new_zeros(num_points, temp_num_gt)
                ious[~inside_gt_bbox_mask] = 0
                ious_list.append(ious)
            loss_bbox = self.loss_bbox(
                decoded_bbox_preds,
                decoded_target_preds,
                weight=None,
                reduction_override='none')
            # [nl * h * w * num_gt, ] -> [nl * h * w, num_gt]
            reg_loss_list.append(loss_bbox.reshape(num_points, temp_num_gt))

        cls_scores = [item.sigmoid() for item in cls_scores]
        objectnesses = [item.sigmoid() for item in objectnesses]
        pos_loss_list, = multi_apply(self.get_pos_loss_single, cls_scores,
                                     objectnesses, reg_loss_list,
                                     batch_gt_instances,
                                     center_prior_weight_list)
        pos_avg_factor = reduce_mean(
            bbox_pred.new_tensor(all_num_gt)).clamp_(min=1)
        pos_loss = sum(pos_loss_list) / pos_avg_factor

        neg_loss_list, = multi_apply(self.get_neg_loss_single, cls_scores,
                                     objectnesses, batch_gt_instances,
                                     ious_list, inside_gt_bbox_mask_list)
        neg_avg_factor = sum(item.data.sum()
                             for item in center_prior_weight_list)
        neg_avg_factor = reduce_mean(neg_avg_factor).clamp_(min=1)
        neg_loss = sum(neg_loss_list) / neg_avg_factor

        center_loss = []
        for i in range(len(batch_img_metas)):

            if inside_gt_bbox_mask_list[i].any():
                # 为了能够锐化可学习类别先验距离高斯分布,使得各个类别gt的正样本中心权重变大,
                # 而周围值变小,注意并非gt中心,而是"类别正样本中心",
                # 不同的类别可能距离gt中心有不同的偏移.
                center_loss.append(
                    len(batch_gt_instances[i]) /
                    center_prior_weight_list[i].sum().clamp_(min=EPS))
            # 当 gt_bbox 的宽度或高度小于p3层下采样倍数时,如果force_tok_k还为False
            # 那么是有可能所有特征图是不存在正样本区域的.
            else:
                center_loss.append(center_prior_weight_list[i].sum() * 0)

        center_loss = torch.stack(center_loss).mean() * self.center_loss_weight

        # avoid dead lock in DDP
        if all_num_gt == 0:
            pos_loss = bbox_preds[0].sum() * 0
            dummy_center_prior_loss = self.center_prior.mean.sum(
            ) * 0 + self.center_prior.sigma.sum() * 0
            center_loss = objectnesses[0].sum() * 0 + dummy_center_prior_loss

        loss = dict(
            loss_pos=pos_loss, loss_neg=neg_loss, loss_center=center_loss)

        return loss

<<<<<<< HEAD
    def get_targets(self, points, gt_bboxes_list):
        """计算batch张图像的target_reg,以及point是否在gt内部的Bool类型的mask.

        Args:
            points (list[Tensor]): [[h * w, 2], ] * nl.
            gt_bboxes_list (list[Tensor]): [[num_gt, 4], ] * bs.

        Returns:
            tuple(list[Tensor]):
                - inside_gt_bbox_mask_list (list[Tensor]): point是否
                    在gt内部的Bool类型的mask, [[nl * h * w, num_gt], ] * bs
                - concat_lvl_bbox_targets (list[Tensor]): point到gt四条边的距离.
                    [[nl * h * w, num_gt, 4], ] * bs
=======
    def get_targets(
            self, points: List[Tensor], batch_gt_instances: InstanceList
    ) -> Tuple[List[Tensor], List[Tensor]]:
        """Compute regression targets and each point inside or outside gt_bbox
        in multiple images.

        Args:
            points (list[Tensor]): Points of all fpn level, each has shape
                (num_points, 2).
            batch_gt_instances (list[:obj:`InstanceData`]): Batch of
                gt_instance. It usually includes ``bboxes`` and ``labels``
                attributes.

        Returns:
            tuple(list[Tensor], list[Tensor]):

            - inside_gt_bbox_mask_list (list[Tensor]): Each Tensor is with \
            bool type and shape of (num_points, num_gt), each value is used \
            to mark whether this point falls within a certain gt.
            - concat_lvl_bbox_targets (list[Tensor]): BBox targets of each \
            level. Each tensor has shape (num_points, num_gt, 4).
>>>>>>> ecac3a77
        """

        concat_points = torch.cat(points, dim=0)
        inside_gt_bbox_mask_list, bbox_targets_list = multi_apply(
            self._get_targets_single, batch_gt_instances, points=concat_points)
        return inside_gt_bbox_mask_list, bbox_targets_list

<<<<<<< HEAD
    def _get_target_single(self, gt_bboxes, points):
        """计算单张图像的target_reg,以及point是否在gt内部的Bool类型的mask.

        Args:
            gt_bboxes (Tensor): [num_gt, 4].
            points (Tensor): [nl * h * w, 2].
=======
    def _get_targets_single(self, gt_instances: InstanceData,
                            points: Tensor) -> Tuple[Tensor, Tensor]:
        """Compute regression targets and each point inside or outside gt_bbox
        for a single image.

        Args:
            gt_instances (:obj:`InstanceData`): Ground truth of instance
                annotations. It should includes ``bboxes`` and ``labels``
                attributes.
            points (Tensor): Points of all fpn level, has shape
                (num_points, 2).
>>>>>>> ecac3a77

        Returns:
            tuple[Tensor, Tensor]: Containing the following Tensors:

<<<<<<< HEAD
                - inside_gt_bbox_mask (Tensor): [nl * h * w, num_gt].
                    Bool类型值,表示point是否在gt内部.
                - bbox_targets (Tensor): [nl * h * w, num_gt, 4].
                    表示point到gt四条边的距离.
=======
            - inside_gt_bbox_mask (Tensor): Bool tensor with shape \
            (num_points, num_gt), each value is used to mark whether this \
            point falls within a certain gt.
            - bbox_targets (Tensor): BBox targets of each points with each \
            gt_bboxes, has shape (num_points, num_gt, 4).
>>>>>>> ecac3a77
        """
        gt_bboxes = gt_instances.bboxes
        num_points = points.size(0)
        num_gts = gt_bboxes.size(0)
        gt_bboxes = gt_bboxes[None].expand(num_points, num_gts, 4)
        xs, ys = points[:, 0], points[:, 1]
        xs = xs[:, None]
        ys = ys[:, None]
        # [nl * h * w, 1] - [nl * h * w, num_gts]
        left = xs - gt_bboxes[..., 0]
        right = gt_bboxes[..., 2] - xs
        top = ys - gt_bboxes[..., 1]
        bottom = gt_bboxes[..., 3] - ys
        # 当四个方向的值皆大于0时才表示point在gt内部.否则在外部.
        bbox_targets = torch.stack((left, top, right, bottom), -1)
        if num_gts:
            inside_gt_bbox_mask = bbox_targets.min(-1)[0] > 0
        else:
            inside_gt_bbox_mask = bbox_targets.new_zeros((num_points, num_gts),
                                                         dtype=torch.bool)

        return inside_gt_bbox_mask, bbox_targets<|MERGE_RESOLUTION|>--- conflicted
+++ resolved
@@ -24,31 +24,11 @@
     distributions.
 
     Args:
-<<<<<<< HEAD
-        force_topk (bool): 是否执行tok_k操作. 默认值: False.
+        force_topk (bool): 是否执行tok_k操作.
         topk (int): 当gt范围内不存在point时,强制选择离gt中心最近的k个point
-            作为匹配的point. 默认值: 9.
-        num_classes (int): 数据集类别数, 默认值: 80.
-        strides (tuple[int]): 各输入特征的下采样倍数. 默认值: (8, 16, 32, 64, 128).
-    """
-
-    def __init__(self,
-                 force_topk=False,
-                 topk=9,
-                 num_classes=80,
-                 strides=(8, 16, 32, 64, 128)):
-        super(CenterPrior, self).__init__()
-        # 均值和标准差是可学习的,目的是需要通过这两个参数学习到和类别相关的特定先验分布
-=======
-        force_topk (bool): When no point falls into gt_bbox, forcibly
-            select the k points closest to the center to calculate
-            the center prior. Defaults to False.
-        topk (int): The number of points used to calculate the
-            center prior when no point falls in gt_bbox. Only work when
-            force_topk if True. Defaults to 9.
-        num_classes (int): The class number of dataset. Defaults to 80.
-        strides (Sequence[int]): The stride of each input feature map.
-            Defaults to (8, 16, 32, 64, 128).
+            作为匹配的point.
+        num_classes (int): 数据集类别数.
+        strides (Sequence[int]): 各层级的下采样倍数.
     """
 
     def __init__(
@@ -59,46 +39,20 @@
         strides: Sequence[int] = (8, 16, 32, 64, 128)
     ) -> None:
         super().__init__()
->>>>>>> ecac3a77
+        # 均值和标准差是可学习的,目的是需要通过这两个参数学习到和类别相关的特定先验分布
         self.mean = nn.Parameter(torch.zeros(num_classes, 2))
         self.sigma = nn.Parameter(torch.ones(num_classes, 2))
         self.strides = strides
         self.force_topk = force_topk
         self.topk = topk
 
-<<<<<<< HEAD
-    def forward(self, anchor_points_list, gt_bboxes, labels,
-                inside_gt_bbox_mask):
-        """计算point-gt的距离高斯矩阵,以及point-gt的匹配矩阵.
-
-        Args:
-            anchor_points_list (list[Tensor]): [[h * w, 2], ] * nl.
-            gt_bboxes (Tensor): [num_gt, 4].
-            labels (Tensor): [num_gt, ].
-            inside_gt_bbox_mask (Tensor): [nl * h * w, num_gt].bool型数据.
-
-        Returns:
-            tuple(Tensor):
-
-                - center_prior_weights(Tensor): [nl * h * w, num_gt].
-                    表示point到gt中心的距离高斯权重矩阵,当point与gt不存在匹配
-                    关系时,两者距离越近值越大,∈(0, 1].凡是没匹配到一律为0.
-                - inside_gt_bbox_mask (Tensor): [nl * h * w, num_gt].
-                    bool型数据,表示该位置的point与gt是否匹配,匹配规则如下:
-                    1.当gt内部存在point时,其内部所有point值都为True.
-                    2.当gt内部不存在point时,与其最近的top_k个point值都为True.
-                    规则2需要self.force_topk为True,不过该参数默认为False.
-=======
     def forward(self, anchor_points_list: List[Tensor],
                 gt_instances: InstanceData,
                 inside_gt_bbox_mask: Tensor) -> Tuple[Tensor, Tensor]:
-        """Get the center prior of each point on the feature map for each
-        instance.
-
-        Args:
-            anchor_points_list (list[Tensor]): list of coordinate
-                of points on feature map. Each with shape
-                (num_points, 2).
+        """计算point-gt的距离高斯矩阵,以及point-gt的匹配矩阵.
+
+        Args:
+            anchor_points_list (list[Tensor]): [[h * w, 2], ] * nl.
             gt_instances (:obj:`InstanceData`): Ground truth of instance
                 annotations. It should includes ``bboxes`` and ``labels``
                 attributes.
@@ -110,14 +64,14 @@
         Returns:
             tuple[Tensor, Tensor]:
 
-            - center_prior_weights(Tensor): Float tensor with shape  of \
-            (num_points, num_gt). Each value represents the center \
-            weighting coefficient.
-            - inside_gt_bbox_mask (Tensor): Tensor of bool type, with shape \
-            of (num_points, num_gt), each value is used to mark whether this \
-            point falls within a certain gt or is the topk nearest points for \
-            a specific gt_bbox.
->>>>>>> ecac3a77
+            - center_prior_weights(Tensor): [nl * h * w, num_gt].
+                    表示point到gt中心的距离高斯权重矩阵,当point与gt不存在匹配
+                    关系时,两者距离越近值越大,∈(0, 1].凡是没匹配到一律为0.
+            - inside_gt_bbox_mask (Tensor): [nl * h * w, num_gt].
+                    bool型数据,表示该位置的point与gt是否匹配,匹配规则如下:
+                    1.当gt内部存在point时,其内部所有point值都为True.
+                    2.当gt内部不存在point时,与其最近的top_k个point值都为True.
+                    规则2需要self.force_topk为True,不过该参数默认为False.
         """
         gt_bboxes = gt_instances.bboxes
         labels = gt_instances.labels
@@ -152,7 +106,8 @@
         #                          (2 * instance_sigma ** 2)).prod(dim=-1)
         center_prior_list = []
         for slvl_points, stride in zip(anchor_points_list, self.strides):
-            # [h*w, 2] -> [h*w, 1, 2] -> [h*w, num_gt, 2]
+            # slvl_points: points from single level in FPN, has shape (h*w, 2)
+            # single_level_points has shape (h*w, num_gt, 2)
             single_level_points = slvl_points[:, None, :].expand(
                 (slvl_points.size(0), len(gt_bboxes), 2))
             gt_center_x = ((gt_bboxes[:, 0] + gt_bboxes[:, 2]) / 2)
@@ -248,51 +203,27 @@
         self.center_loss_weight = center_loss_weight
         self.prior_generator = MlvlPointGenerator(self.strides, offset=0)
 
-<<<<<<< HEAD
-    def init_weights(self):
+    def init_weights(self) -> None:
         """head部分的权重初始化.注意,cls conv和reg conv的bias进行了特殊初始化"""
-=======
-    def init_weights(self) -> None:
-        """Initialize weights of the head.
-
-        In particular, we have special initialization for classified conv's and
-        regression conv's bias
-        """
-
->>>>>>> ecac3a77
+
         super(AutoAssignHead, self).init_weights()
         bias_cls = bias_init_with_prob(0.02)
         normal_init(self.conv_cls, std=0.01, bias=bias_cls)
         normal_init(self.conv_reg, std=0.01, bias=4.0)
 
-<<<<<<< HEAD
-    def forward_single(self, x, scale, stride):
-        """单层级上的前向传播.
-
-        Args:
-            x (Tensor): [bs, c, h, w].
-            scale (:obj: `mmcv.cnn.Scale`): 用于放缩reg值的可学习参数
-            stride (int): 当前输入x对应的下采样倍数, 用于对reg进行标准化.
-
-        Returns:
-            tuple: 基于输入x生成的cls score, box reg, obj score.
-=======
     def forward_single(self, x: Tensor, scale: Scale,
                        stride: int) -> Tuple[Tensor, Tensor, Tensor]:
         """Forward features of a single scale level.
 
         Args:
             x (Tensor): FPN feature maps of the specified stride.
-            scale (:obj:`mmcv.cnn.Scale`): Learnable scale module to resize
-                the bbox prediction.
-            stride (int): The corresponding stride for feature maps, only
-                used to normalize the bbox prediction when self.norm_on_bbox
-                is True.
-
-        Returns:
-            tuple[Tensor, Tensor, Tensor]: scores for each class, bbox
-            predictions and centerness predictions of input feature maps.
->>>>>>> ecac3a77
+            scale (:obj:`mmcv.cnn.Scale`): 用于放缩reg值的可学习参数
+            stride (int): 当前输入x对应的下采样倍数.
+                用于对reg进行标准化.如果self.norm_on_bbox为True时.
+
+        Returns:
+            tuple[Tensor, Tensor, Tensor]: 基于输入x生成的
+            cls score, box reg, obj score.
         """
         cls_score, bbox_pred, cls_feat, reg_feat = super(
             FCOSHead, self).forward_single(x)
@@ -305,63 +236,39 @@
         bbox_pred *= stride
         return cls_score, bbox_pred, centerness
 
-<<<<<<< HEAD
-    def get_pos_loss_single(self, cls_score, objectness, reg_loss, gt_labels,
-                            center_prior_weights):
+    def get_pos_loss_single(self, cls_score: Tensor, objectness: Tensor,
+                            reg_loss: Tensor, gt_instances: InstanceData,
+                            center_prior_weights: Tensor) -> Tuple[Tensor]:
         """计算所有层级特征图中的正样本loss. 以下两个概念是比较重要的.
             正样本区域置信度:用于衡量属于正样本的概率,值越大越可能是正样本,需要同时考虑三个分支的输出.
             正样本区域权重:用于对正样本区域 loss 进行加权,需要同时考虑中心先验分布和正样本区域置信度,
             且仅仅考虑 gt bbox 内部区域,因为 gt bbox 外部肯定不是正样本
             参考:https://zhuanlan.zhihu.com/p/378581552
+
         Args:
             cls_score (Tensor): [nl * h * w, nc].
             objectness (Tensor): [nl * h * w, 1].
             reg_loss (Tensor): [nl * h * w, num_gt].
-            gt_labels (Tensor): [num_gt, ].
-            center_prior_weights (Tensor): [nl * h * w, num_gt].
-                point-gt的距离高斯权重矩阵,∈[0, 1],point与gt不匹配时为0.否则越接近越大.
-=======
-    def get_pos_loss_single(self, cls_score: Tensor, objectness: Tensor,
-                            reg_loss: Tensor, gt_instances: InstanceData,
-                            center_prior_weights: Tensor) -> Tuple[Tensor]:
-        """Calculate the positive loss of all points in gt_bboxes.
-
-        Args:
-            cls_score (Tensor): All category scores for each point on
-                the feature map. The shape is (num_points, num_class).
-            objectness (Tensor): Foreground probability of all points,
-                has shape (num_points, 1).
-            reg_loss (Tensor): The regression loss of each gt_bbox and each
-                prediction box, has shape of (num_points, num_gt).
             gt_instances (:obj:`InstanceData`): Ground truth of instance
                 annotations. It should includes ``bboxes`` and ``labels``
                 attributes.
-            center_prior_weights (Tensor): Float tensor with shape
-                of (num_points, num_gt). Each value represents
-                the center weighting coefficient.
->>>>>>> ecac3a77
+            center_prior_weights (Tensor): [nl * h * w, num_gt].
+                point-gt的距离高斯权重矩阵,∈[0, 1],point与gt不匹配时为0.否则越接近越大.
 
         Returns:
             tuple[Tensor]:
 
-<<<<<<< HEAD
-                - pos_loss (Tensor): 单张图像上,所有gt内部的正样本loss加权总和.
-        """
+            - pos_loss (Tensor): 单张图像上,所有gt内部的正样本loss加权总和.
+        """
+        gt_labels = gt_instances.labels
         # pos_reg_score,从正样本loss定义上来看.
         # 因为pos_loss = pos_cls_loss + pos_reg_loss
         #             = -log(pos_cls_score) + pos_reg_loss
         #             = -log(pos_cls_score * e^(-pos_reg_loss))
-=======
-            - pos_loss (Tensor): The positive loss of all points in the \
-            gt_bboxes.
-        """
-        gt_labels = gt_instances.labels
-        # p_loc: localization confidence
->>>>>>> ecac3a77
         p_loc = torch.exp(-reg_loss)
         # 先将cls_score与obj_score相乘,再获取它在gt类别上的值(正样本gt上预测的score)
         p_cls = (cls_score * objectness)[:, gt_labels]
-        # 从直接上来看.正样本的概率值由以下几个值决定.
+        # 直接上来看.正样本的概率值由以下几个值决定.
         # 即pos_score取决于obj_score * cls_score * reg_score(通过iou_loss反映).
         # 即目标置信度*分类置信度*定位置信度(iou loss越小,定位置信度越高,box与gt越接近)
         p_pos = p_cls * p_loc
@@ -381,50 +288,27 @@
         pos_loss = pos_loss.sum() * self.pos_loss_weight
         return pos_loss,
 
-<<<<<<< HEAD
-    def get_neg_loss_single(self, cls_score, objectness, gt_labels, ious,
-                            inside_gt_bbox_mask):
+    def get_neg_loss_single(self, cls_score: Tensor, objectness: Tensor,
+                            gt_instances: InstanceData, ious: Tensor,
+                            inside_gt_bbox_mask: Tensor) -> Tuple[Tensor]:
         """计算所有层级特征图中的负样本loss.
             负样本区域置信度:用于衡量属于负样本的概率,值越大越可能是负样本,同时考虑了cls与obj分支.
             负样本区域权重:用于对负样本区域 loss 进行加权,仅考虑gt内部各box的iou大小,越大权重越小.
+
         Args:
             cls_score (Tensor): [nl * h * w, nc].
             objectness (Tensor): [nl * h * w, 1].
-            gt_labels (Tensor): [num_gt, ].
+            gt_instances (:obj:`InstanceData`): Ground truth of instance
+                annotations. It should includes ``bboxes`` and ``labels``
+                attributes.
             ious (Tensor): [nl * h * w, num_gt],box-gt的IOU矩阵.
             inside_gt_bbox_mask (Tensor): [nl * h * w, num_gt],
                 表示point是否与gt匹配.
-=======
-    def get_neg_loss_single(self, cls_score: Tensor, objectness: Tensor,
-                            gt_instances: InstanceData, ious: Tensor,
-                            inside_gt_bbox_mask: Tensor) -> Tuple[Tensor]:
-        """Calculate the negative loss of all points in feature map.
-
-        Args:
-            cls_score (Tensor): All category scores for each point on
-                the feature map. The shape is (num_points, num_class).
-            objectness (Tensor): Foreground probability of all points
-                and is shape of (num_points, 1).
-            gt_instances (:obj:`InstanceData`): Ground truth of instance
-                annotations. It should includes ``bboxes`` and ``labels``
-                attributes.
-            ious (Tensor): Float tensor with shape of (num_points, num_gt).
-                Each value represent the iou of pred_bbox and gt_bboxes.
-            inside_gt_bbox_mask (Tensor): Tensor of bool type,
-                with shape of (num_points, num_gt), each
-                value is used to mark whether this point falls
-                within a certain gt.
->>>>>>> ecac3a77
 
         Returns:
             tuple[Tensor]:
 
-<<<<<<< HEAD
-                - neg_loss (Tensor): 单张图像上,所有负样本loss加权总和.
-=======
-            - neg_loss (Tensor): The negative loss of all points in the \
-            feature map.
->>>>>>> ecac3a77
+            - neg_loss (Tensor): 单张图像上所有负样本loss加权总和.
         """
         gt_labels = gt_instances.labels
         num_gts = len(gt_labels)
@@ -455,23 +339,22 @@
                          gt_labels[foreground_idxs[0]]] = 1 - temp_weight
 
         logits = (joint_conf * p_neg_weight)
-        # logits**2 控制gt内外的负样本loss差异,与正样本loss中的3类似?
+        # logits**2 控制gt内外的负样本loss差异,与正样本loss中的exp^(p_pos*3)类似
         neg_loss = (
             logits**2 * F.binary_cross_entropy(
                 logits, torch.zeros_like(logits), reduction='none'))
         neg_loss = neg_loss.sum() * self.neg_loss_weight
         return neg_loss,
 
-<<<<<<< HEAD
-    @force_fp32(apply_to=('cls_scores', 'bbox_preds', 'objectnesses'))
-    def loss(self,
-             cls_scores,
-             bbox_preds,
-             objectnesses,
-             gt_bboxes,
-             gt_labels,
-             img_metas,
-             gt_bboxes_ignore=None):
+    def loss_by_feat(
+        self,
+        cls_scores: List[Tensor],
+        bbox_preds: List[Tensor],
+        objectnesses: List[Tensor],
+        batch_gt_instances: InstanceList,
+        batch_img_metas: List[dict],
+        batch_gt_instances_ignore: OptInstanceList = None
+    ) -> Dict[str, Tensor]:
         """计算head部分的loss.
             在AutoAssign之前的模型中,计算loss部分往往分为3个分支,cls,reg,obj(有些没有)
             cls:考虑正负样本,其中负样本区域的权重一般为1,正样本区域为可调节参数pos_weight.
@@ -483,36 +366,11 @@
             obj:仅考虑正样本,权重是gt范围所在的grid区域皆为1,其余grid为0.
             而在AutoAssign中,仅区分正负样本loss.
             在计算正样本loss时将reg, cls, obj都揉到一起.在计算负样本loss时仅计算cls.
+
         Args:
             cls_scores (list[Tensor]): [[bs, nc, h, w], ] * nl.
             bbox_preds (list[Tensor]): [[bs, 4, h, w], ] * nl.
             objectnesses (list[Tensor]): [[bs, 1, h, w], ] * nl.
-            gt_bboxes (list[Tensor]): [[num_gt, 4], ] * bs, xyxy格式.
-            gt_labels (list[Tensor]): [[num_gt, ], ] * bs.
-            img_metas (list[dict]): [dict(), ] * bs.
-            gt_bboxes_ignore (None | list[Tensor]): [[num_gt_ignore, ], ] * bs.
-=======
-    def loss_by_feat(
-        self,
-        cls_scores: List[Tensor],
-        bbox_preds: List[Tensor],
-        objectnesses: List[Tensor],
-        batch_gt_instances: InstanceList,
-        batch_img_metas: List[dict],
-        batch_gt_instances_ignore: OptInstanceList = None
-    ) -> Dict[str, Tensor]:
-        """Calculate the loss based on the features extracted by the detection
-        head.
-
-        Args:
-            cls_scores (list[Tensor]): Box scores for each scale level,
-                each is a 4D-tensor, the channel number is
-                num_points * num_classes.
-            bbox_preds (list[Tensor]): Box energies / deltas for each scale
-                level, each is a 4D-tensor, the channel number is
-                num_points * 4.
-            objectnesses (list[Tensor]): objectness for each scale level, each
-                is a 4D-tensor, the channel number is num_points * 1.
             batch_gt_instances (list[:obj:`InstanceData`]): Batch of
                 gt_instance. It usually includes ``bboxes`` and ``labels``
                 attributes.
@@ -522,7 +380,6 @@
                 Batch of gt_instances_ignore. It includes ``bboxes`` attribute
                 data that is ignored during training and testing.
                 Defaults to None.
->>>>>>> ecac3a77
 
         Returns:
             dict[str, Tensor]: A dictionary of loss components.
@@ -542,15 +399,10 @@
 
         center_prior_weight_list = []
         temp_inside_gt_bbox_mask_list = []
-<<<<<<< HEAD
-        for gt_bboxe, gt_label, inside_gt_bbox_mask in zip(
-                gt_bboxes, gt_labels, inside_gt_bbox_mask_list):
+        for gt_instances, inside_gt_bbox_mask in zip(batch_gt_instances,
+                                                     inside_gt_bbox_mask_list):
             # 二者都是[nl * h * w, num_gt].前者是point-gt的距离高斯矩阵
             # 后者是匹配矩阵,force_topk为True时会改变范围内没有point的point-gt值.
-=======
-        for gt_instances, inside_gt_bbox_mask in zip(batch_gt_instances,
-                                                     inside_gt_bbox_mask_list):
->>>>>>> ecac3a77
             center_prior_weight, inside_gt_bbox_mask = \
                 self.center_prior(all_level_points, gt_instances,
                                   inside_gt_bbox_mask)
@@ -653,30 +505,13 @@
 
         return loss
 
-<<<<<<< HEAD
-    def get_targets(self, points, gt_bboxes_list):
-        """计算batch张图像的target_reg,以及point是否在gt内部的Bool类型的mask.
-
-        Args:
-            points (list[Tensor]): [[h * w, 2], ] * nl.
-            gt_bboxes_list (list[Tensor]): [[num_gt, 4], ] * bs.
-
-        Returns:
-            tuple(list[Tensor]):
-                - inside_gt_bbox_mask_list (list[Tensor]): point是否
-                    在gt内部的Bool类型的mask, [[nl * h * w, num_gt], ] * bs
-                - concat_lvl_bbox_targets (list[Tensor]): point到gt四条边的距离.
-                    [[nl * h * w, num_gt, 4], ] * bs
-=======
     def get_targets(
             self, points: List[Tensor], batch_gt_instances: InstanceList
     ) -> Tuple[List[Tensor], List[Tensor]]:
-        """Compute regression targets and each point inside or outside gt_bbox
-        in multiple images.
-
-        Args:
-            points (list[Tensor]): Points of all fpn level, each has shape
-                (num_points, 2).
+        """计算batch张图像的target_reg,以及point是否在gt内部的Bool类型的mask.
+
+        Args:
+            points (list[Tensor]): [[h * w, 2], ] * nl.
             batch_gt_instances (list[:obj:`InstanceData`]): Batch of
                 gt_instance. It usually includes ``bboxes`` and ``labels``
                 attributes.
@@ -684,55 +519,35 @@
         Returns:
             tuple(list[Tensor], list[Tensor]):
 
-            - inside_gt_bbox_mask_list (list[Tensor]): Each Tensor is with \
-            bool type and shape of (num_points, num_gt), each value is used \
-            to mark whether this point falls within a certain gt.
-            - concat_lvl_bbox_targets (list[Tensor]): BBox targets of each \
-            level. Each tensor has shape (num_points, num_gt, 4).
->>>>>>> ecac3a77
+            - inside_gt_bbox_mask_list (list[Tensor]): point是否
+                    在gt内部的Bool类型的mask, [[nl * h * w, num_gt], ] * bs
+            - concat_lvl_bbox_targets (list[Tensor]): point到gt四条边的距离.
+                    [[nl * h * w, num_gt, 4], ] * bs
         """
 
         concat_points = torch.cat(points, dim=0)
+        # the number of points per img, per lvl
         inside_gt_bbox_mask_list, bbox_targets_list = multi_apply(
             self._get_targets_single, batch_gt_instances, points=concat_points)
         return inside_gt_bbox_mask_list, bbox_targets_list
 
-<<<<<<< HEAD
-    def _get_target_single(self, gt_bboxes, points):
-        """计算单张图像的target_reg,以及point是否在gt内部的Bool类型的mask.
-
-        Args:
-            gt_bboxes (Tensor): [num_gt, 4].
-            points (Tensor): [nl * h * w, 2].
-=======
     def _get_targets_single(self, gt_instances: InstanceData,
                             points: Tensor) -> Tuple[Tensor, Tensor]:
-        """Compute regression targets and each point inside or outside gt_bbox
-        for a single image.
+        """计算单张图像的target_reg,以及point是否在gt内部的Bool类型的mask.
 
         Args:
             gt_instances (:obj:`InstanceData`): Ground truth of instance
                 annotations. It should includes ``bboxes`` and ``labels``
                 attributes.
-            points (Tensor): Points of all fpn level, has shape
-                (num_points, 2).
->>>>>>> ecac3a77
+            points (Tensor): [nl * h * w, 2].
 
         Returns:
             tuple[Tensor, Tensor]: Containing the following Tensors:
 
-<<<<<<< HEAD
-                - inside_gt_bbox_mask (Tensor): [nl * h * w, num_gt].
+            - inside_gt_bbox_mask (Tensor): [nl * h * w, num_gt].
                     Bool类型值,表示point是否在gt内部.
-                - bbox_targets (Tensor): [nl * h * w, num_gt, 4].
+            - bbox_targets (Tensor): [nl * h * w, num_gt, 4].
                     表示point到gt四条边的距离.
-=======
-            - inside_gt_bbox_mask (Tensor): Bool tensor with shape \
-            (num_points, num_gt), each value is used to mark whether this \
-            point falls within a certain gt.
-            - bbox_targets (Tensor): BBox targets of each points with each \
-            gt_bboxes, has shape (num_points, num_gt, 4).
->>>>>>> ecac3a77
         """
         gt_bboxes = gt_instances.bboxes
         num_points = points.size(0)
