--- conflicted
+++ resolved
@@ -34,39 +34,19 @@
     4. YOLACT box head 为每个box预测一组mask coefficients.
 
     Args:
-<<<<<<< HEAD
         num_classes (int): 分割类别数,不包含背景.
         in_channels (int): 输入特征图的维度.
-        anchor_generator (dict): anchor生成策略的配置文件
-        loss_cls (dict): cls loss的配置文件.
-        loss_bbox (dict): reg loss的配置文件.
+        anchor_generator (:obj:`ConfigDict` or dict): anchor生成策略的配置文件
+        loss_cls (:obj:`ConfigDict` or dict): cls loss的配置文件.
+        loss_bbox (:obj:`ConfigDict` or dict): reg loss的配置文件.
         num_head_convs (int): box 和 cls 分支共享的卷积层数.
         num_protos (int): mask coefficients的数量.
         use_ohem (bool): 如果为true, 则使用``loss_single_OHEM``计算cls loss
             否则使用``loss_single``.
-        conv_cfg (dict): 构建和配置conv层的字典.
-        norm_cfg (dict): 构建和配置norm层的字典.
-        init_cfg (dict or list[dict], optional): 模型权重初始化的配置字典.
-=======
-        num_classes (int): Number of categories excluding the background
-            category.
-        in_channels (int): Number of channels in the input feature map.
-        anchor_generator (:obj:`ConfigDict` or dict): Config dict for
-            anchor generator
-        loss_cls (:obj:`ConfigDict` or dict): Config of classification loss.
-        loss_bbox (:obj:`ConfigDict` or dict): Config of localization loss.
-        num_head_convs (int): Number of the conv layers shared by
-            box and cls branches.
-        num_protos (int): Number of the mask coefficients.
-        use_ohem (bool): If true, ``loss_single_OHEM`` will be used for
-            cls loss calculation. If false, ``loss_single`` will be used.
-        conv_cfg (:obj:`ConfigDict` or dict, optional): Dictionary to
-            construct and config conv layer.
-        norm_cfg (:obj:`ConfigDict` or dict, optional): Dictionary to
-            construct and config norm layer.
+        conv_cfg (:obj:`ConfigDict` or dict, optional): 构建和配置conv层的字典.
+        norm_cfg (:obj:`ConfigDict` or dict, optional): 构建和配置norm层的字典.
         init_cfg (:obj:`ConfigDict` or list[:obj:`ConfigDict`] or dict or
-            list[dict], optional): Initialization config dict.
->>>>>>> ecac3a77
+            list[dict], optional): 模型权重初始化的配置字典.
     """
 
     def __init__(self,
@@ -110,15 +90,10 @@
             init_cfg=init_cfg,
             **kwargs)
 
-<<<<<<< HEAD
-    def _init_layers(self):
+    def _init_layers(self) -> None:
         """Initialize layers of the head.
             conv3x3 * num_head_conv + conv_reg/cls/mask/
         """
-=======
-    def _init_layers(self) -> None:
-        """Initialize layers of the head."""
->>>>>>> ecac3a77
         self.relu = nn.ReLU(inplace=True)
         self.head_convs = ModuleList()
         for i in range(self.num_head_convs):
@@ -145,32 +120,18 @@
             3,
             padding=1)
 
-<<<<<<< HEAD
-    def forward_single(self, x):
+    def forward_single(self, x: Tensor) -> tuple:
         """单层级上的前向传播.
-=======
-    def forward_single(self, x: Tensor) -> tuple:
-        """Forward feature of a single scale level.
->>>>>>> ecac3a77
 
         Args:
             x (Tensor): 单层级特征图.
 
         Returns:
             tuple:
-<<<<<<< HEAD
-                cls_score (Tensor): cls输出, [bs, na * nc, h, w]
-                bbox_pred (Tensor): reg输出, [bs, na * 4, h, w]
-                coeff_pred (Tensor): mask输出, [bs, na * num_protos, h, w]
-=======
-
-            - cls_score (Tensor): Cls scores for a single scale level
-              the channels number is num_anchors * num_classes.
-            - bbox_pred (Tensor): Box energies / deltas for a single scale
-              level, the channels number is num_anchors * 4.
-            - coeff_pred (Tensor): Mask coefficients for a single scale
-              level, the channels number is num_anchors * num_protos.
->>>>>>> ecac3a77
+
+            - cls_score (Tensor): cls输出, [bs, na * nc, h, w]
+            - bbox_pred (Tensor): reg输出, [bs, na * 4, h, w]
+            - coeff_pred (Tensor): mask输出, [bs, na * num_protos, h, w]
         """
         for head_conv in self.head_convs:
             x = head_conv(x)
@@ -179,33 +140,6 @@
         coeff_pred = self.conv_coeff(x).tanh()
         return cls_score, bbox_pred, coeff_pred
 
-<<<<<<< HEAD
-    @force_fp32(apply_to=('cls_scores', 'bbox_preds'))
-    def loss(self,
-             cls_scores,
-             bbox_preds,
-             gt_bboxes,
-             gt_labels,
-             img_metas,
-             gt_bboxes_ignore=None):
-        """实际上该loss就是``AnchorHead.loss`` 和 ``SSDHead.loss``的组合.
-
-        当 use_ohem为True时, 类似于 ``SSDHead.loss``,否则类似于 ``AnchorHead.loss``.
-            此外,它还返回``sampling_results``.
-
-        Args:
-            cls_scores (list[Tensor]): [[bs, na * nc, h, w],] * num_level
-            bbox_preds (list[Tensor]): [[bs, na * 4, h, w],] * num_level
-            gt_bboxes (list[Tensor]): [[num_gts, 4], ] * bs,格式为[x1, y1, x2, y2].
-            gt_labels (list[Tensor]): gt_bboxes对应的label, [[num_gts, ], ] * bs
-            img_metas (list[dict]): [dict(),] * bs dict为图片的元信息.
-            gt_bboxes_ignore (None | list[Tensor]): 计算损失时可以指定忽略哪些gt box.
-
-        Returns:
-            tuple:
-                dict[str, Tensor]: loss的计算结果.
-                List[:obj:``SamplingResult``]: [单张图像采样结果] * bs.
-=======
     def loss_by_feat(
             self,
             cls_scores: List[Tensor],
@@ -214,49 +148,38 @@
             batch_gt_instances: InstanceList,
             batch_img_metas: List[dict],
             batch_gt_instances_ignore: OptInstanceList = None) -> dict:
-        """Calculate the loss based on the features extracted by the bbox head.
-
-        When ``self.use_ohem == True``, it functions like ``SSDHead.loss``,
-        otherwise, it follows ``AnchorHead.loss``.
-
-        Args:
-            cls_scores (list[Tensor]): Box scores for each scale level
-                has shape (N, num_anchors * num_classes, H, W).
-            bbox_preds (list[Tensor]): Box energies / deltas for each scale
-                level with shape (N, num_anchors * 4, H, W).
-            coeff_preds (list[Tensor]): Mask coefficients for each scale
+        """基于box head输出的特征图计算loss
+
+        当 use_ohem为True时, 类似于 ``SSDHead.loss``,否则类似于 ``AnchorHead.loss``.
+            此外,它还返回``sampling_results``.
+
+        Args:
+            cls_scores (list[Tensor]): [[bs, na * nc, h, w],] * nl
+            bbox_preds (list[Tensor]): [[bs, na * 4, h, w],] * nl
+            coeff_preds (list[Tensor]): [[bs, na * num_proto, h, w],] * nl
                 level with shape (N, num_anchors * num_protos, H, W)
-            batch_gt_instances (list[:obj:`InstanceData`]): Batch of
-                gt_instance. It usually includes ``bboxes`` and ``labels``
-                attributes.
-            batch_img_metas (list[dict]): Meta information of each image, e.g.,
-                image size, scaling factor, etc.
+            batch_gt_instances (list[:obj:`InstanceData`]): bs幅图像的有效标注信息.
+            batch_img_metas (list[dict]): [dict(),] * bs bs幅图像的元信息.
             batch_gt_instances_ignore (list[:obj:`InstanceData`], optional):
-                Batch of gt_instances_ignore. It includes ``bboxes`` attribute
-                data that is ignored during training and testing.
-                Defaults to None.
+                bs幅图像的忽略标注信息.
 
         Returns:
             dict: A dictionary of loss components.
->>>>>>> ecac3a77
         """
         featmap_sizes = [featmap.size()[-2:] for featmap in cls_scores]
         assert len(featmap_sizes) == self.prior_generator.num_levels
 
         device = cls_scores[0].device
 
-        # [[[h * w * na, 4], ] * num_levels,] * bs,  [[[h * w * na, ], ] * num_levels, ] * bs
+        # [[[h * w * na, 4], ] * nl,] * bs,  [[[h * w * na, ], ] * nl, ] * bs
         anchor_list, valid_flag_list = self.get_anchors(
             featmap_sizes, batch_img_metas, device=device)
         cls_reg_targets = self.get_targets(
             anchor_list,
             valid_flag_list,
-<<<<<<< HEAD
-            gt_bboxes,
-            img_metas,
-            gt_bboxes_ignore_list=gt_bboxes_ignore,
-            gt_labels_list=gt_labels,
-            label_channels=label_channels,
+            batch_gt_instances,
+            batch_img_metas,
+            batch_gt_instances_ignore=batch_gt_instances_ignore,
             # YOLACT中use_ohem默认为True,所以这里的cls_reg_target会基于valid_flag
             # 但cls_socre仍然是全部anchor的cls_score,因此这里会在计算cls loss时造成
             # 维度不匹配的错误,不过默认配置并不会触发该错误,但这仍然是一个待解决的问题. TODO
@@ -264,20 +187,9 @@
             # 及allowed_border再对pred_score与pred_reg替换.同时cls_reg_targets
             # 前四个需要重写self.get_targets内部逻辑使得数据格式为[?, ] * bs.?表示
             # 各维度数据在有效anchor上的target
-=======
-            batch_gt_instances,
-            batch_img_metas,
-            batch_gt_instances_ignore=batch_gt_instances_ignore,
->>>>>>> ecac3a77
             unmap_outputs=not self.use_ohem,
-            # unmap_outputs=True,
             return_sampling_results=True)
-<<<<<<< HEAD
-        if cls_reg_targets is None:
-            return None
-        # [[bs, h * w * na], ] * num_level,  [[bs, h * w * na, 4],] * num_level
-=======
->>>>>>> ecac3a77
+        # [[bs, h * w * na], ] * nl,  [[bs, h * w * na, 4],] * nl
         (labels_list, label_weights_list, bbox_targets_list, bbox_weights_list,
          avg_factor, sampling_results) = cls_reg_targets
 
@@ -288,14 +200,17 @@
                 s.permute(0, 2, 3, 1).reshape(
                     num_images, -1, self.cls_out_channels) for s in cls_scores
             ], 1)
-            all_labels = torch.cat(labels_list, -1)
-            all_label_weights = torch.cat(label_weights_list, -1)
+            all_labels = torch.cat(labels_list, -1).view(num_images, -1)
+            all_label_weights = torch.cat(label_weights_list,
+                                          -1).view(num_images, -1)
             all_bbox_preds = torch.cat([
                 b.permute(0, 2, 3, 1).reshape(num_images, -1, 4)
                 for b in bbox_preds
             ], -2)
-            all_bbox_targets = torch.cat(bbox_targets_list, -2)
-            all_bbox_weights = torch.cat(bbox_weights_list, -2)
+            all_bbox_targets = torch.cat(bbox_targets_list,
+                                         -2).view(num_images, -1, 4)
+            all_bbox_weights = torch.cat(bbox_weights_list,
+                                         -2).view(num_images, -1, 4)
 
             # 将所有层级上的anchor合并到单个Tensor上
             all_anchors = []
@@ -309,64 +224,33 @@
                 'box loc中存在INF 或 NaN!'
 
             losses_cls, losses_bbox = multi_apply(
-<<<<<<< HEAD
-                self.loss_single_OHEM,
-                all_cls_scores,     # [bs, num_level*(h*w*na), nc]
-                all_bbox_preds,     # [bs, num_level*(h*w*na), 4]
-                all_anchors,        # [[num_level*(h*w*na), 4],] * bs
-                all_labels,         # [bs, num_level*(h*w*na)]
-                all_label_weights,  # [bs, num_level*(h*w*na)]
-                all_bbox_targets,   # [bs, num_level*(h*w*na), 4]
-                all_bbox_weights,   # [bs, num_level*(h*w*na), 4]
-                num_total_samples=num_total_pos)
-        else:
-            num_total_samples = (
-                num_total_pos +
-                num_total_neg if self.sampling else num_total_pos)
-
-            # 各层级上的anchor数量 [num_anchor_per_level, ] * num_level
-=======
                 self.OHEMloss_by_feat_single,
-                all_cls_scores,
-                all_bbox_preds,
-                all_anchors,
-                all_labels,
-                all_label_weights,
-                all_bbox_targets,
-                all_bbox_weights,
+                all_cls_scores,     # [bs, nl*(h*w*na), nc]
+                all_bbox_preds,     # [bs, nl*(h*w*na), 4]
+                all_anchors,        # [[nl*(h*w*na), 4],] * bs
+                all_labels,         # [bs, nl*(h*w*na)]
+                all_label_weights,  # [bs, nl*(h*w*na)]
+                all_bbox_targets,   # [bs, nl*(h*w*na), 4]
+                all_bbox_weights,   # [bs, nl*(h*w*na), 4]
                 avg_factor=avg_factor)
         else:
-            # anchor number of multi levels
->>>>>>> ecac3a77
+            # 各层级上的anchor数量 [num_anchor_per_level, ] * num_level
             num_level_anchors = [anchors.size(0) for anchors in anchor_list[0]]
-            # [[num_level*h*w*na, 4], ] * bs -> [[bs, h*w*na, 4], ] * num_level
+            # [[nl*h*w*na, 4], ] * bs -> [[bs, h*w*na, 4], ] * nl
             concat_anchor_list = []
-            for i in range(len(anchor_list)):  # range(bs)
+            for i in range(len(anchor_list)):
                 concat_anchor_list.append(torch.cat(anchor_list[i]))
             all_anchor_list = images_to_levels(concat_anchor_list,
                                                num_level_anchors)
             losses_cls, losses_bbox = multi_apply(
-<<<<<<< HEAD
-                self.loss_single,
-                cls_scores,          # [[bs, na * nc, h, w],] * num_level
-                bbox_preds,          # [[bs, na * 4, h, w],] * num_level
-                all_anchor_list,     # [[bs, h * w * na, 4], ] * num_level
-                labels_list,         # [[bs, h * w * na], ] * num_level
-                label_weights_list,  # [[bs, h * w * na], ] * num_level
-                bbox_targets_list,   # [[bs, h * w * na, 4],] * num_level
-                bbox_weights_list,   # [[bs, h * w * na, 4],] * num_level
-                num_total_samples=num_total_samples)
-            for i in range(len(losses_cls)):
-                losses_cls[i] = losses_cls[i].mean()
-=======
                 self.loss_by_feat_single,
-                cls_scores,
-                bbox_preds,
-                all_anchor_list,
-                labels_list,
-                label_weights_list,
-                bbox_targets_list,
-                bbox_weights_list,
+                cls_scores,             # [[bs, na * nc, h, w],] * nl
+                bbox_preds,             # [[bs, na * 4, h, w],] * nl
+                all_anchor_list,        # [[bs, h * w * na, 4], ] * nl
+                labels_list,            # [[bs, h * w * na], ] * nl
+                label_weights_list,     # [[bs, h * w * na], ] * nl
+                bbox_targets_list,      # [[bs, h * w * na, 4],] * nl
+                bbox_weights_list,      # [[bs, h * w * na, 4],] * nl
                 avg_factor=avg_factor)
         losses = dict(loss_cls=losses_cls, loss_bbox=losses_bbox)
         # update `_raw_positive_infos`, which will be used when calling
@@ -383,52 +267,20 @@
         func:``SSDHead.loss_by_feat_single``
 
         Args:
-            cls_score (Tensor): Box scores for eachimage
-                Has shape (num_total_anchors, num_classes).
-            bbox_pred (Tensor): Box energies / deltas for each image
-                level with shape (num_total_anchors, 4).
-            anchors (Tensor): Box reference for each scale level with shape
-                (num_total_anchors, 4).
-            labels (Tensor): Labels of each anchors with shape
-                (num_total_anchors,).
-            label_weights (Tensor): Label weights of each anchor with shape
-                (num_total_anchors,)
-            bbox_targets (Tensor): BBox regression targets of each anchor
-                weight shape (num_total_anchors, 4).
-            bbox_weights (Tensor): BBox regression loss weights of each anchor
-                with shape (num_total_anchors, 4).
-            avg_factor (int): Average factor that is used to average
-                the loss. When using sampling method, avg_factor is usually
-                the sum of positive and negative priors. When using
-                `PseudoSampler`, `avg_factor` is usually equal to the number
-                of positive priors.
->>>>>>> ecac3a77
+            cls_score (Tensor): [nl*(h*w*na), nc], cls score
+            bbox_pred (Tensor): [nl*(h*w*na), 4], box reg
+            anchors (Tensor): [nl*(h*w*na), 4], anchor
+            labels (Tensor): [nl*(h*w*na),], target cls
+            label_weights (Tensor): [nl*(h*w*na),], anchor计算cls loss时的权重.
+            bbox_targets (Tensor): [nl*(h*w*na), 4], target reg
+            bbox_weights (Tensor): anchor计算reg loss时的权重.
+            avg_factor (int): 平均因子.
 
         Returns:
             Tuple[Tensor, Tensor]: A tuple of cls loss and bbox loss of one
             feature map.
         """
 
-<<<<<<< HEAD
-    def loss_single_OHEM(self, cls_score, bbox_pred, anchors, labels,
-                         label_weights, bbox_targets, bbox_weights,
-                         num_total_samples):
-        """"See func:``SSDHead.loss``.
-        Args:
-            cls_score (Tensor): [num_level*(h*w*na), nc], 所有层级上的特征点的cls输出
-            bbox_pred (Tensor): [num_level*(h*w*na), 4], 所有层级上的特征点的reg输出
-            anchors (Tensor): [num_level*(h*w*na), 4], 所有层级上的特征点生成的anchor
-            labels (Tensor): [num_level*(h*w*na),], 所有层级上的特征点的target_cls
-            label_weights (Tensor]): [num_level*(h*w*na),], 计算cls loss时该点的权重.
-            bbox_targets (Tensor): [num_level*(h*w*na), 4], 所有层级上的特征点的target_reg
-            bbox_weights (Tensor): [num_level*(h*w*na), 4], 计算reg loss时该点的权重.
-            num_total_samples (int): batch幅图像中的正样本数
-        """
-        # inside_flags = anchor_inside_flags(anchors, valid_flags,
-        #                                    img_meta['img_shape'][:2],
-        #                                    self.train_cfg.allowed_border)
-=======
->>>>>>> ecac3a77
         loss_cls_all = self.loss_cls(cls_score, labels, label_weights)
 
         # 前景id: [0, num_classes -1], 背景id: num_classes
@@ -441,13 +293,8 @@
         if num_pos_samples == 0:
             num_neg_samples = neg_inds.size(0)
         else:
-<<<<<<< HEAD
-            # 控制正负样本比例
-            num_neg_samples = self.train_cfg.neg_pos_ratio * num_pos_samples
-=======
             num_neg_samples = self.train_cfg['neg_pos_ratio'] * \
                               num_pos_samples
->>>>>>> ecac3a77
             if num_neg_samples > neg_inds.size(0):
                 num_neg_samples = neg_inds.size(0)
         topk_loss_cls_neg, _ = loss_cls_all[neg_inds].topk(num_neg_samples)
@@ -462,32 +309,6 @@
             bbox_pred, bbox_targets, bbox_weights, avg_factor=avg_factor)
         return loss_cls[None], loss_bbox
 
-<<<<<<< HEAD
-    @force_fp32(apply_to=('cls_scores', 'bbox_preds', 'coeff_preds'))
-    def get_bboxes(self,
-                   cls_scores,
-                   bbox_preds,
-                   coeff_preds,
-                   img_metas,
-                   cfg=None,
-                   rescale=False):
-        """类似于:``AnchorHead.get_bboxes``, 但需要额外处理coeff_preds.
-
-        Args:
-            cls_scores (list[Tensor]): 所有层级的box score,
-                [[bs, na * nc, h, w],] * num_level
-            bbox_preds (list[Tensor]): 所有层级的box reg,
-                [[bs, na * 4, h, w],] * num_level
-            coeff_preds (list[Tensor]): 所有层级的Mask coefficients
-                [[bs, na * num_protos, h, w],] * num_level
-            img_metas (list[dict]): [dict()] * bs, batch幅图像的元信息
-            cfg (mmcv.Config | None): 测试/后处理配置,如果没有,将使用 test_cfg
-            rescale (bool): 是否将box缩放回原始图像尺寸下.
-
-        Returns:
-            list[tuple[Tensor, Tensor, Tensor]]: [(Tensor, Tensor, Tensor),] * bs.
-                [max_per_img, 5], [max_per_img,], [max_per_img, num_protos].
-=======
     def get_positive_infos(self) -> InstanceList:
         """Get positive information from sampling results.
 
@@ -502,10 +323,12 @@
 
         coeff_pred_list = []
         for coeff_pred_per_level in self._raw_positive_infos['coeff_preds']:
+            # [bs, h, w, na * num_protos] -> [bs, h*w*na, num_protos]
             coeff_pred_per_level = \
                 coeff_pred_per_level.permute(
                     0, 2, 3, 1).reshape(num_imgs, -1, self.num_protos)
             coeff_pred_list.append(coeff_pred_per_level)
+        # [bs, num_level*(h*w*na), num_protos]
         coeff_preds = torch.cat(coeff_pred_list, dim=1)
 
         pos_info_list = []
@@ -532,101 +355,38 @@
         processes coeff_preds.
 
         Args:
-            cls_scores (list[Tensor]): Box scores for each scale level
-                with shape (N, num_anchors * num_classes, H, W)
-            bbox_preds (list[Tensor]): Box energies / deltas for each scale
-                level with shape (N, num_anchors * 4, H, W)
-            coeff_preds (list[Tensor]): Mask coefficients for each scale
-                level with shape (N, num_anchors * num_protos, H, W)
-            batch_img_metas (list[dict]): Batch image meta info.
-            cfg (:obj:`Config` | None): Test / postprocessing configuration,
-                if None, test_cfg would be used
-            rescale (bool): If True, return boxes in original image space.
-                Defaults to True.
-
-        Returns:
-            list[:obj:`InstanceData`]: Object detection results of each image
-            after the post process. Each item usually contains following keys.
-                - scores (Tensor): Classification scores, has a shape
-                  (num_instance, )
-                - labels (Tensor): Labels of bboxes, has a shape
-                  (num_instances, ).
-                - bboxes (Tensor): Has a shape (num_instances, 4),
-                  the last dimension 4 arrange as (x1, y1, x2, y2).
-                - coeffs (Tensor): the predicted mask coefficients of
-                  instance inside the corresponding box has a shape
-                  (n, num_protos).
->>>>>>> ecac3a77
+            cls_scores (list[Tensor]): 所有层级的box score,
+                [[bs, na * nc, h, w],] * nl
+            bbox_preds (list[Tensor]): 所有层级的box reg,
+                [[bs, na * 4, h, w],] * nl
+            coeff_preds (list[Tensor]): 所有层级的Mask coefficients
+                [[bs, na * num_protos, h, w],] * nl
+            batch_img_metas (list[dict]): [dict()] * bs, batch幅图像的元信息
+            cfg (:obj:`Config` | None): 测试/后处理配置,如果没有,将使用 test_cfg
+            rescale (bool): 是否将box缩放回原始图像尺寸下.
+
+        Returns:
+            list[:obj:`InstanceData`]: batch幅图像经过后处理的检测结果. 每个元素包含以下值.
+                - scores (Tensor): cls score, (max_per_img, )
+                - labels (Tensor): cls label, (max_per_img, )
+                - bboxes (Tensor): box (max_per_img, 4), xyxy格式.
+                - coeffs (Tensor): box对应的 mask coefficients,
+                  (max_per_img, num_protos).
         """
         assert len(cls_scores) == len(bbox_preds)
         num_levels = len(cls_scores)
 
         device = cls_scores[0].device
         featmap_sizes = [cls_scores[i].shape[-2:] for i in range(num_levels)]
-<<<<<<< HEAD
         # 因为batch幅图像尺寸都一致,所以只要在一张特征图上生成一次anchor即可复用batch次.
-        mlvl_anchors = self.prior_generator.grid_priors(
-            featmap_sizes, device=device)
-
-        det_bboxes = []
-        det_labels = []
-        det_coeffs = []
-        for img_id in range(len(img_metas)):
-            # 获取单幅图片的所有层级上的特征表示(score, reg等),
-            # [[na * (nc或4或num_protos), h, w],] * num_level.
-            cls_score_list = select_single_mlvl(cls_scores, img_id)
-            bbox_pred_list = select_single_mlvl(bbox_preds, img_id)
-            coeff_pred_list = select_single_mlvl(coeff_preds, img_id)
-            img_shape = img_metas[img_id]['img_shape']
-            scale_factor = img_metas[img_id]['scale_factor']
-            bbox_res = self._get_bboxes_single(cls_score_list, bbox_pred_list,
-                                               coeff_pred_list, mlvl_anchors,
-                                               img_shape, scale_factor, cfg,
-                                               rescale)
-            det_bboxes.append(bbox_res[0])
-            det_labels.append(bbox_res[1])
-            det_coeffs.append(bbox_res[2])
-        return det_bboxes, det_labels, det_coeffs
-
-    def _get_bboxes_single(self,
-                           cls_score_list,
-                           bbox_pred_list,
-                           coeff_preds_list,
-                           mlvl_anchors,
-                           img_shape,
-                           scale_factor,
-                           cfg,
-                           rescale=False):
-        """类似于:``AnchorHead._get_bboxes_single``, 但需要额外处理 coeff_preds_list,
-         同时使用fast-NMS代替NMS.将单个图像的输出转换为 predict_bbox
-
-        Args:
-            cls_score_list (list[Tensor]): 所有层级的box score,
-                [[na * nc, h, w],] * num_level.
-            bbox_pred_list (list[Tensor]): 所有层级的box reg,
-                [[na * 4, h, w],] * num_level
-            coeff_preds_list (list[Tensor]): 所有层级的Mask coefficients
-                [[na * num_protos, h, w],] * num_level
-            mlvl_anchors (list[Tensor]): 所有层级的anchor,
-                [[h * w * na, 4], ] * num_level.
-            img_shape (tuple[int]): batch幅图像对齐之前的尺寸,也即pipline中Resize后的尺寸,
-                [height, width, 3].
-            scale_factor (ndarray): pipline中Resize操作对图像宽高的缩放系数,
-                [w_scale, h_scale, w_scale, h_scale].
-            cfg (mmcv.Config): 测试/后处理配置,如果没有,将使用 test_cfg.
-            rescale (bool): 是否将box缩放回原始图像尺寸下.
-
-        Returns:
-            tuple[Tensor, Tensor, Tensor]: det_bboxes, det_labels, det_coeffs
-                [max_per_img, 5], [max_per_img,], [max_per_img, num_protos]
-
-=======
         mlvl_priors = self.prior_generator.grid_priors(
             featmap_sizes, device=device)
 
         result_list = []
         for img_id in range(len(batch_img_metas)):
             img_meta = batch_img_metas[img_id]
+            # 获取单幅图片的所有层级上的特征表示(score, reg等),
+            # [[na * (nc或4或num_protos), h, w],] * nl.
             cls_score_list = select_single_mlvl(cls_scores, img_id)
             bbox_pred_list = select_single_mlvl(bbox_preds, img_id)
             coeff_pred_list = select_single_mlvl(coeff_preds, img_id)
@@ -649,42 +409,30 @@
                                 img_meta: dict,
                                 cfg: ConfigType,
                                 rescale: bool = True) -> InstanceData:
-        """Transform a single image's features extracted from the head into
-        bbox results. Similar to func:``AnchorHead._predict_by_feat_single``,
-        but additionally processes coeff_preds_list and uses fast NMS instead
+        """类似于:``AnchorHead._predict_by_feat_single``, 但需要额外处理 coeff_preds_list,
+         同时使用fast-NMS代替NMS.将单个图像的输出转换为 predict_bbox
         of traditional NMS.
 
         Args:
-            cls_score_list (list[Tensor]): Box scores for a single scale level
-                Has shape (num_priors * num_classes, H, W).
-            bbox_pred_list (list[Tensor]): Box energies / deltas for a single
-                scale level with shape (num_priors * 4, H, W).
-            coeff_preds_list (list[Tensor]): Mask coefficients for a single
-                scale level with shape (num_priors * num_protos, H, W).
-            mlvl_priors (list[Tensor]): Each element in the list is
-                the priors of a single level in feature pyramid,
-                has shape (num_priors, 4).
-            img_meta (dict): Image meta info.
-            cfg (mmengine.Config): Test / postprocessing configuration,
-                if None, test_cfg would be used.
-            rescale (bool): If True, return boxes in original image space.
-                Defaults to False.
-
-        Returns:
-            :obj:`InstanceData`: Detection results of each image
-            after the post process.
-            Each item usually contains following keys.
-
-                - scores (Tensor): Classification scores, has a shape
-                  (num_instance, )
-                - labels (Tensor): Labels of bboxes, has a shape
-                  (num_instances, ).
-                - bboxes (Tensor): Has a shape (num_instances, 4),
-                  the last dimension 4 arrange as (x1, y1, x2, y2).
-                - coeffs (Tensor): the predicted mask coefficients of
-                  instance inside the corresponding box has a shape
-                  (n, num_protos).
->>>>>>> ecac3a77
+            cls_score_list (list[Tensor]): 所有层级的box score,
+                [[na * nc, h, w],] * nl.
+            bbox_pred_list (list[Tensor]): 所有层级的box reg,
+                [[na * 4, h, w],] * nl
+            coeff_preds_list (list[Tensor]): 所有层级的Mask coefficients
+                [[na * num_protos, h, w],] * nl
+            mlvl_priors (list[Tensor]): 所有层级的prior, [[h * w * na, 4], ] * nl.
+            img_meta (dict): 图像元信息.
+            cfg (mmengine.Config): 测试/后处理配置,如果没有,将使用 test_cfg.
+            rescale (bool): 是否将box缩放回原始图像尺寸下.
+
+        Returns:
+            :obj:`InstanceData`: batch幅图像经过后处理的检测结果. 每个元素包含以下值.
+
+                - scores (Tensor): cls score, (max_per_img, )
+                - labels (Tensor): cls label, (max_per_img, )
+                - bboxes (Tensor): box (max_per_img, 4), xyxy格式.
+                - coeffs (Tensor): box对应的 mask coefficients,
+                  (max_per_img, num_protos).
         """
         assert len(cls_score_list) == len(bbox_pred_list) == len(mlvl_priors)
 
@@ -719,172 +467,22 @@
                     # 前景id: [0, num_class-1], 背景id: num_class
                     max_scores, _ = scores[:, :-1].max(dim=1)
                 _, topk_inds = max_scores.topk(nms_pre)
-<<<<<<< HEAD
-                anchors = anchors[topk_inds, :]  # 最大为[nms_pre, 4],下同
+                priors = priors[topk_inds, :]  # 最大为[nms_pre, 4],下同
                 bbox_pred = bbox_pred[topk_inds, :]  # [nms_pre, 4]
                 # [nms_pre, nc] YOLACT的配置文件中use_sigmoid默认为False
                 scores = scores[topk_inds, :]
                 coeff_pred = coeff_pred[topk_inds, :]  # [nms_pre, num_protos]
-            bboxes = self.bbox_coder.decode(
-                anchors, bbox_pred, max_shape=img_shape)
-            mlvl_bboxes.append(bboxes)
-            mlvl_scores.append(scores)
-            mlvl_coeffs.append(coeff_pred)
-        mlvl_bboxes = torch.cat(mlvl_bboxes)  # 最大为[num_level*nms_pre, 4],下同
-        if rescale:
-            mlvl_bboxes /= mlvl_bboxes.new_tensor(scale_factor)
-        mlvl_scores = torch.cat(mlvl_scores)  # [num_level*nms_pre, nc]
-        mlvl_coeffs = torch.cat(mlvl_coeffs)  # [num_level*nms_pre, num_protos]
-        if self.use_sigmoid_cls:
-            # 网络cls分支输出的激活函数为sigmoid时额外添加一个背景类,YOLACT默认为softmax.
-            # 此处仅是为了格式上对齐的占位操作.
-            # 前景id: [0, num_class-1], 背景id: num_class
-            padding = mlvl_scores.new_zeros(mlvl_scores.shape[0], 1)
-            mlvl_scores = torch.cat([mlvl_scores, padding], dim=1)
-        det_bboxes, det_labels, det_coeffs = fast_nms(mlvl_bboxes, mlvl_scores,
-                                                      mlvl_coeffs,
-                                                      cfg.score_thr,
-                                                      cfg.iou_thr, cfg.top_k,
-                                                      cfg.max_per_img)
-        return det_bboxes, det_labels, det_coeffs
-
-
-@HEADS.register_module()
-class YOLACTSegmHead(BaseModule):
-    """YOLACT segmentation head used in https://arxiv.org/abs/1904.02689.
-
-    在特征空间上使用一个仅在训练期间评估的卷积层,然后对该层输出应用语义分割损失,
-    以提高性能而不会降低速度.
-
-    Args:
-        in_channels (int): 输入特征图的维度.一般为256,FPN各个输出特征图维度都是此值.
-        num_classes (int): 检测类别数,不包括背景类.
-        loss_segm (dict): seg loss的配置文件.
-        init_cfg (dict or list[dict], optional): 该部分初始化配置文件.
-    """
-
-    def __init__(self,
-                 num_classes,
-                 in_channels=256,
-                 loss_segm=dict(
-                     type='CrossEntropyLoss',
-                     use_sigmoid=True,
-                     loss_weight=1.0),
-                 init_cfg=dict(
-                     type='Xavier',
-                     distribution='uniform',
-                     override=dict(name='segm_conv'))):
-        super(YOLACTSegmHead, self).__init__(init_cfg)
-        self.in_channels = in_channels
-        self.num_classes = num_classes
-        self.loss_segm = build_loss(loss_segm)
-        self._init_layers()
-        self.fp16_enabled = False
-
-    def _init_layers(self):
-        """Initialize layers of the head."""
-        self.segm_conv = nn.Conv2d(
-            self.in_channels, self.num_classes, kernel_size=1)
-
-    def forward(self, x):
-        """seg head的前向传播函数.
-
-        Args:
-            x (Tensor): 输入特征图,[bs, in_channels, h, w]
-
-        Returns:
-            Tensor: seg head预测的分割特征图, [bs, nc, h, w].
-        """
-        return self.segm_conv(x)
-
-    @force_fp32(apply_to=('segm_pred', ))
-    def loss(self, segm_pred, gt_masks, gt_labels):
-        """Compute loss of the head.需要注意的是下面的//操作在PyTorch中是向上取整的.
-
-        Args:
-            segm_pred (Tensor): 来自Seg Head的输出特征图, [bs, nc, H//8, W//8].
-            gt_masks (list[Tensor]): [[num_gt, H, W],] * bs
-            gt_labels (list[Tensor]): [[num_gt,],] * bs.
-
-        Returns:
-            dict[str, Tensor]: 计算的loss字典结果.
-        """
-        loss_segm = []
-        num_imgs, num_classes, mask_h, mask_w = segm_pred.size()
-        for idx in range(num_imgs):
-            cur_segm_pred = segm_pred[idx]
-            cur_gt_masks = gt_masks[idx].float()
-            cur_gt_labels = gt_labels[idx]
-            segm_targets = self.get_targets(cur_segm_pred, cur_gt_masks,
-                                            cur_gt_labels)
-            if segm_targets is None:
-                loss = self.loss_segm(cur_segm_pred,
-                                      torch.zeros_like(cur_segm_pred),
-                                      torch.zeros_like(cur_segm_pred))
-            else:
-                loss = self.loss_segm(
-                    cur_segm_pred,
-                    segm_targets,
-                    avg_factor=num_imgs * mask_h * mask_w)
-            loss_segm.append(loss)
-        return dict(loss_segm=loss_segm)
-
-    def get_targets(self, segm_pred, gt_masks, gt_labels):
-        """计算单张图像上的seg target.简单来说就是生成一个shape和segm_pred
-            一致的全为0的特征图记为segm_targets,然后将gt mask缩放至segm_pred相同尺寸,
-            然后对缩放后的gt mask以0.5为阈值进行二值化.
-            最后把gt mask上对应cls的值复制到segm_targets的对应cls的特征图上去,
-            如果有两块mask区域重合,则取最大值.
-
-        Args:
-            segm_pred (Tensor): 预测的mask, [nc, H//8, W//8].
-            gt_masks (Tensor): [num_gt, H, W].
-            gt_labels (Tensor): [num_gt,].
-
-        Returns:
-            Tensor: target mask, [nc, H//8, W//8].
-        """
-        if gt_masks.size(0) == 0:
-            return None
-        num_classes, mask_h, mask_w = segm_pred.size()
-        with torch.no_grad():
-            downsampled_masks = F.interpolate(
-                gt_masks.unsqueeze(0), (mask_h, mask_w),
-                mode='bilinear',
-                align_corners=False).squeeze(0)
-            downsampled_masks = downsampled_masks.gt(0.5).float()
-            segm_targets = torch.zeros_like(segm_pred, requires_grad=False)
-            for obj_idx in range(downsampled_masks.size(0)):
-                segm_targets[gt_labels[obj_idx] - 1] = torch.max(
-                    segm_targets[gt_labels[obj_idx] - 1],
-                    downsampled_masks[obj_idx])
-            return segm_targets
-
-    def simple_test(self, feats, img_metas, rescale=False):
-        """Test function without test-time augmentation."""
-        raise NotImplementedError(
-            'simple_test of YOLACTSegmHead is not implemented '
-            'because this head is only evaluated during training')
-
-
-@HEADS.register_module()
-class YOLACTProtonet(BaseModule):
-=======
-                priors = priors[topk_inds, :]
-                bbox_pred = bbox_pred[topk_inds, :]
-                scores = scores[topk_inds, :]
-                coeff_pred = coeff_pred[topk_inds, :]
 
             mlvl_bbox_preds.append(bbox_pred)
             mlvl_valid_priors.append(priors)
             mlvl_scores.append(scores)
             mlvl_coeffs.append(coeff_pred)
-
+        # 最大为[nl*nms_pre, 4],下同
         bbox_pred = torch.cat(mlvl_bbox_preds)
         priors = torch.cat(mlvl_valid_priors)
         multi_bboxes = self.bbox_coder.decode(
             priors, bbox_pred, max_shape=img_shape)
-
+        # [nl*nms_pre, nc/num_proto]
         multi_scores = torch.cat(mlvl_scores)
         multi_coeffs = torch.cat(mlvl_coeffs)
 
@@ -904,35 +502,25 @@
                            rescale: bool = False,
                            img_meta: Optional[dict] = None,
                            **kwargs) -> InstanceData:
-        """bbox post-processing method.
-
-        The boxes would be rescaled to the original image scale and do
-        the nms operation. Usually `with_nms` is False is used for aug test.
-
-        Args:
-            multi_bboxes (Tensor): Predicted bbox that concat all levels.
-            multi_scores (Tensor): Bbox scores that concat all levels.
-            multi_coeffs (Tensor): Mask coefficients  that concat all levels.
-            cfg (ConfigDict): Test / postprocessing configuration,
-                if None, test_cfg would be used.
-            rescale (bool): If True, return boxes in original image space.
-                Default to False.
-            img_meta (dict, optional): Image meta info. Defaults to None.
-
-        Returns:
-            :obj:`InstanceData`: Detection results of each image
-            after the post process.
-            Each item usually contains following keys.
-
-                - scores (Tensor): Classification scores, has a shape
-                  (num_instance, )
-                - labels (Tensor): Labels of bboxes, has a shape
-                  (num_instances, ).
-                - bboxes (Tensor): Has a shape (num_instances, 4),
-                  the last dimension 4 arrange as (x1, y1, x2, y2).
-                - coeffs (Tensor): the predicted mask coefficients of
-                  instance inside the corresponding box has a shape
-                  (n, num_protos).
+        """box的后处理方法.
+        这些box将重新缩放到原始图像尺寸并执行 nms 操作。通常 `with_nms` 为 False 用于TTA.
+
+        Args:
+            multi_bboxes (Tensor): [nl*nms_pre, 4]
+            multi_scores (Tensor): [nl*nms_pre, nc]
+            multi_coeffs (Tensor): [nl*nms_pre, num_proto]
+            cfg (ConfigDict): 测试/后处理配置,如果没有,将使用 test_cfg.
+            rescale (bool): 是否将box缩放回原始图像尺寸下.
+            img_meta (dict, optional): 图像元信息.
+
+        Returns:
+            :obj:`InstanceData`: batch幅图像经过后处理的检测结果. 每个元素包含以下值.
+
+                - scores (Tensor): cls score, (max_per_img, )
+                - labels (Tensor): cls label, (max_per_img, )
+                - bboxes (Tensor): box (max_per_img, 4), xyxy格式.
+                - coeffs (Tensor): box对应的 mask coefficients,
+                  (max_per_img, num_protos).
         """
         if rescale:
             assert img_meta.get('scale_factor') is not None
@@ -941,10 +529,9 @@
             # mlvl_bboxes /= mlvl_bboxes.new_tensor(scale_factor)
 
         if self.use_sigmoid_cls:
-            # Add a dummy background class to the backend when using sigmoid
-            # remind that we set FG labels to [0, num_class-1] since mmdet v2.0
-            # BG cat_id: num_class
-
+            # 网络cls分支输出的激活函数为sigmoid时额外添加一个背景类,YOLACT默认为softmax.
+            # 此处仅是为了格式上对齐的占位操作.
+            # 前景id: [0, num_class-1], 背景id: num_class
             padding = multi_scores.new_zeros(multi_scores.shape[0], 1)
             multi_scores = torch.cat([multi_scores, padding], dim=1)
         det_bboxes, det_labels, det_coeffs = fast_nms(
@@ -960,13 +547,11 @@
 
 @MODELS.register_module()
 class YOLACTProtonet(BaseMaskHead):
->>>>>>> ecac3a77
     """YOLACT mask head used in https://arxiv.org/abs/1904.02689.
 
     This head outputs the mask prototypes for YOLACT.
 
     Args:
-<<<<<<< HEAD
         in_channels (int): 输入特征图的维度.
         proto_channels (tuple[int]): protonet conv的输出维度.
             需要注意的是,该参数最后一个是取决于配置文件中mask_head下面的
@@ -979,29 +564,6 @@
         loss_mask_weight (float): 通过这个参数重新对mask loss加权.
         max_masks_to_train (int): 每张图像训练的最大mask数量.
         init_cfg (dict or list[dict], optional): 该层权重初始化配置.
-=======
-        in_channels (int): Number of channels in the input feature map.
-        proto_channels (tuple[int]): Output channels of protonet convs.
-        proto_kernel_sizes (tuple[int]): Kernel sizes of protonet convs.
-        include_last_relu (bool): If keep the last relu of protonet.
-        num_protos (int): Number of prototypes.
-        num_classes (int): Number of categories excluding the background
-            category.
-        loss_mask_weight (float): Reweight the mask loss by this factor.
-        max_masks_to_train (int): Maximum number of masks to train for
-            each image.
-        with_seg_branch (bool): Whether to apply a semantic segmentation
-            branch and calculate loss during training to increase
-            performance with no speed penalty. Defaults to True.
-        loss_segm (:obj:`ConfigDict` or dict, optional): Config of
-            semantic segmentation loss.
-        train_cfg (:obj:`ConfigDict` or dict, optional): Training config
-            of head.
-        test_cfg (:obj:`ConfigDict` or dict, optional): Testing config of
-            head.
-        init_cfg (:obj:`ConfigDict` or list[:obj:`ConfigDict`] or dict or
-            list[dict], optional): Initialization config dict.
->>>>>>> ecac3a77
     """
 
     def __init__(
@@ -1045,16 +607,9 @@
         self.test_cfg = test_cfg
         self._init_layers()
 
-<<<<<<< HEAD
-    def _init_layers(self):
-        """A helper function to take a config setting and turn it into a
-        network."""
-        # 不同参数组合对应不同的算子操作:
-=======
     def _init_layers(self) -> None:
         """Initialize layers of the head."""
-        # Possible patterns:
->>>>>>> ecac3a77
+        # 不同参数组合对应不同的算子操作:
         # ( 256, 3) -> conv
         # ( 256,-2) -> deconv
         # (None,-2) -> bilinear interpolate
@@ -1088,61 +643,12 @@
             protonets = protonets[:-1]
         self.protonet = nn.Sequential(*protonets)
 
-<<<<<<< HEAD
-    def forward_dummy(self, x):
-        prototypes = self.protonet(x)
-        return prototypes
-
-    def forward(self, x, coeff_pred, bboxes, img_meta, sampling_results=None):
+    def forward(self, x: tuple, positive_infos: InstanceList) -> tuple:
         """对输入特征图进行前向传播以得到prototypes, 然后使用coeff_pred与其线性组合已得到分割结果.
         最后对分割结果进行剪裁,bboxes内的保留,外部的全部为0.
 
         Args:
-            x (Tensor): 输入特征图,如果含有FPN结构则为其中最大尺寸特征图, [bs, c, H//8, W//8]
-            coeff_pred (list[Tensor]): 后续以Train为例,此时为多层级的Mask coefficients
-                在Train时为predict_coeffs, [[bs, na * num_protos, h, w],] * num_level.
-                在Test时为det_coeffs, [[max_per_img, num_protos],] * bs.
-            bboxes (list[Tensor]): 后续以Train为例.
-                在Train时为gt box,[[num_gts, 4],] * bs.
-                在Test时为det_box.[[max_per_img, * 4],] * bs. Resize后的图像尺寸下的坐标
-            img_meta (list[dict]): [dict(),] * bs,batch幅图像的元信息.
-            sampling_results (List[:obj:``SamplingResult``]): batch幅图像的采样结果.
-
-        Returns:
-            list[Tensor]: Predicted mask, [[?, H//4, W//4],] * bs.
-                ? 在Train/val时为num_pos,在Test时为max_per_img
-        """
-        # [bs, c, H//8, W//8] -> [bs, 32, H//4, W//4] -> [bs, H//4, W//4, num_protos]
-        prototypes = self.protonet(x)
-        prototypes = prototypes.permute(0, 2, 3, 1).contiguous()
-
-        num_imgs = x.size(0)
-
-        # 不使用self.training的原因是在val时会出现维度不匹配的错误.
-        # 值得注意的是,这个写法是非常具有技巧性的的.
-        # Fix https://github.com/open-mmlab/mmdetection/issues/5978
-        is_train_or_val_workflow = (coeff_pred[0].dim() == 4)
-
-        # Train or val workflow  指的是default_runtime.py中的workflow
-        if is_train_or_val_workflow:
-            coeff_pred_list = []
-            for coeff_pred_per_level in coeff_pred:
-                # [bs, h, w, na * num_protos] -> [bs, h*w*na, num_protos]
-                coeff_pred_per_level = \
-                    coeff_pred_per_level.permute(
-                        0, 2, 3, 1).reshape(num_imgs, -1, self.num_protos)
-                coeff_pred_list.append(coeff_pred_per_level)
-            # [bs, num_level*(h*w*na), num_protos]
-            coeff_pred = torch.cat(coeff_pred_list, dim=1)
-=======
-    def forward(self, x: tuple, positive_infos: InstanceList) -> tuple:
-        """Forward feature from the upstream network to get prototypes and
-        linearly combine the prototypes, using masks coefficients, into
-        instance masks. Finally, crop the instance masks with given bboxes.
-
-        Args:
-            x (Tuple[Tensor]): Feature from the upstream network, which is
-                a 4D-tensor.
+            x (Tuple[Tensor]): 所有层级上的特征图, [[bs, c, batch_h//8, ~], ] * nl
             positive_infos (List[:obj:``InstanceData``]): Positive information
                 that calculate from detect head.
 
@@ -1150,75 +656,29 @@
             tuple: Predicted instance segmentation masks and
             semantic segmentation map.
         """
-        # YOLACT used single feature map to get segmentation masks
+        # YOLACT 使用最大的特征图来得到seg mask
         single_x = x[0]
 
-        # YOLACT segmentation branch, if not training or segmentation branch
-        # is None, will not process the forward function.
+        # YOLACT的seg分支, 如果处于非训练阶段或者seg分支为None时将跳过seg分支
         if self.segm_branch is not None and self.training:
             segm_preds = self.segm_branch(single_x)
         else:
             segm_preds = None
         # YOLACT mask head
+        # [bs, c, batch_h//8, ~] -> [bs, 32, batch_h//4, ~] -> [bs, batch_h//4, ~, num_proto]
         prototypes = self.protonet(single_x)
         prototypes = prototypes.permute(0, 2, 3, 1).contiguous()
 
         num_imgs = single_x.size(0)
->>>>>>> ecac3a77
 
         mask_pred_list = []
         for idx in range(num_imgs):
             cur_prototypes = prototypes[idx]
-<<<<<<< HEAD
-            cur_coeff_pred = coeff_pred[idx]
-            cur_bboxes = bboxes[idx]
-            cur_img_meta = img_meta[idx]
-
-            # Testing state
-            if not is_train_or_val_workflow:
-                bboxes_for_cropping = cur_bboxes
-            else:
-                cur_sampling_results = sampling_results[idx]
-                # 这里可以使用cur_sampling_results.pos_gt_bboxes TODO 待替换
-                pos_assigned_gt_inds = \
-                    cur_sampling_results.pos_assigned_gt_inds
-                bboxes_for_cropping = cur_bboxes[pos_assigned_gt_inds].clone()
-                pos_inds = cur_sampling_results.pos_inds
-                cur_coeff_pred = cur_coeff_pred[pos_inds]
+            pos_coeffs = positive_infos[idx].coeffs
 
             # ? 在Train/val时为num_pos,在Test时为max_per_img
             # 将 prototypes 和 coeff_pred线性组合得到[H//4, W//4, ?]
             # [H//4, W//4, num_protos] @ [num_protos, ?]
-            mask_pred = cur_prototypes @ cur_coeff_pred.t()
-            mask_pred = torch.sigmoid(mask_pred)
-
-            h, w = cur_img_meta['img_shape'][:2]
-            bboxes_for_cropping[:, 0] /= w
-            bboxes_for_cropping[:, 1] /= h
-            bboxes_for_cropping[:, 2] /= w
-            bboxes_for_cropping[:, 3] /= h
-
-            mask_pred = self.crop(mask_pred, bboxes_for_cropping)
-            mask_pred = mask_pred.permute(2, 0, 1).contiguous()
-            mask_pred_list.append(mask_pred)
-        return mask_pred_list
-
-    @force_fp32(apply_to=('mask_pred', ))
-    def loss(self, mask_pred, gt_masks, gt_bboxes, img_meta, sampling_results):
-        """Compute loss of the head.
-        注意num_pos取决于prior与gt的分布,但其与num_gt的大小是不确定的,可大可小可等于.
-        小于是由于部分gt与prior的IOU小于pos_iou_thr所致.
-
-        Args:
-            mask_pred (list[Tensor]): [[num_pos, H//4, W//4], ] * bs
-            gt_masks (list[Tensor]): [[num_gt, H, W], ] * bs
-            gt_bboxes (list[Tensor]): [[num_gt, 4], ] * bs, [x1, y1, x2, y2]格式.
-            img_meta (list[dict]): [dict(),] * bs,batch幅图像的元信息.
-            sampling_results (List[:obj:``SamplingResult``]): batch幅图像的采样结果.
-=======
-            pos_coeffs = positive_infos[idx].coeffs
-
-            # Linearly combine the prototypes with the mask coefficients
             mask_preds = cur_prototypes @ pos_coeffs.t()
             mask_preds = torch.sigmoid(mask_preds)
             mask_pred_list.append(mask_preds)
@@ -1231,18 +691,14 @@
         """Calculate the loss based on the features extracted by the mask head.
 
         Args:
-            mask_preds (list[Tensor]): List of predicted prototypes, each has
-                shape (num_classes, H, W).
-            segm_preds (Tensor):  Predicted semantic segmentation map with
-                shape (N, num_classes, H, W)
-            batch_gt_instances (list[:obj:`InstanceData`]): Batch of
-                gt_instance. It usually includes ``bboxes``, ``masks``,
-                and ``labels`` attributes.
-            batch_img_metas (list[dict]): Meta information of multiple images.
+            mask_preds (list[Tensor]): [[nc, batch_h//4, batch_w//4], ] * bs
+            segm_preds (Tensor):[bs, nc, batch_h//4, batch_w//4]
+            batch_gt_instances (list[:obj:`InstanceData`]): bs幅图像有效的标注信息.
+                包含 ``bboxes``, ``masks``, ``labels`` 属性.
+            batch_img_metas (list[dict]): batch幅图像的元信息.
             positive_infos (List[:obj:``InstanceData``]): Information of
                 positive samples of each image that are assigned in detection
                 head.
->>>>>>> ecac3a77
 
         Returns:
             dict[str, Tensor]: A dictionary of loss components.
@@ -1266,48 +722,13 @@
             assert segm_preds is not None
 
         for idx in range(num_imgs):
-<<<<<<< HEAD
-            cur_mask_pred = mask_pred[idx]
-            cur_gt_masks = gt_masks[idx].float()
-            cur_gt_bboxes = gt_bboxes[idx]
-            cur_img_meta = img_meta[idx]
-            cur_sampling_results = sampling_results[idx]
-
-            pos_assigned_gt_inds = cur_sampling_results.pos_assigned_gt_inds
-            num_pos = pos_assigned_gt_inds.size(0)
-            # 如果我们在所有的正样本mask上进行反向传播需要较多的显存.因此如果正样本数量太多.
-            # 那么就随机选取其中一部分的正样本mask来进行反向传播
-            if num_pos > self.max_masks_to_train:
-                perm = torch.randperm(num_pos)
-                select = perm[:self.max_masks_to_train]
-                cur_mask_pred = cur_mask_pred[select]
-                pos_assigned_gt_inds = pos_assigned_gt_inds[select]
-                num_pos = self.max_masks_to_train
-            total_pos += num_pos
-=======
             img_meta = batch_img_metas[idx]
->>>>>>> ecac3a77
 
             (mask_preds, pos_mask_targets, segm_targets, num_pos,
              gt_bboxes_for_reweight) = self._get_targets_single(
                  croped_mask_pred[idx], segm_preds[idx],
                  batch_gt_instances[idx], positive_infos[idx])
 
-<<<<<<< HEAD
-            # 获取正样本所对应的target_mask
-            mask_targets = self.get_targets(cur_mask_pred, cur_gt_masks,
-                                            pos_assigned_gt_inds)
-            if num_pos == 0:
-                loss = cur_mask_pred.sum() * 0.
-            elif mask_targets is None:
-                loss = F.binary_cross_entropy(cur_mask_pred,
-                                              torch.zeros_like(cur_mask_pred),
-                                              torch.zeros_like(cur_mask_pred))
-            else:
-                # cur_mask_pred是经过sigmoid输出的,理论上是∈(0, 1)的.
-                # 但sigmoid中有指数操作,可能会出现INF,所以这还是需要限制一下的.
-                cur_mask_pred = torch.clamp(cur_mask_pred, 0, 1)
-=======
             # segmentation loss
             if self.with_seg_branch:
                 if segm_targets is None:
@@ -1323,8 +744,9 @@
             if num_pos == 0 or pos_mask_targets is None:
                 loss = mask_preds.sum() * 0.
             else:
+                # cur_mask_pred是经过sigmoid输出的,理论上是∈(0, 1)的.
+                # 但sigmoid中有指数操作,可能会出现INF,所以这还是需要限制一下的.
                 mask_preds = torch.clamp(mask_preds, 0, 1)
->>>>>>> ecac3a77
                 loss = F.binary_cross_entropy(
                     mask_preds, pos_mask_targets,
                     reduction='none') * self.loss_mask_weight
@@ -1348,30 +770,21 @@
         if self.with_seg_branch:
             losses.update(loss_segm=loss_segm)
 
-<<<<<<< HEAD
-    def get_targets(self, mask_pred, gt_masks, pos_assigned_gt_inds):
-        """计算每个图像的mask target.将gt mask长宽都缩放至mask_pred尺寸,然后大于0.5
-        的区域都置为1,否则为0.最后将正样本所对应的gt索引再对应的gt mask作为seg target返回.
-
-        Args:
-            mask_pred (Tensor): [num_pos, H//4, W//4].
-            gt_masks (Tensor): [num_gt, H, W].
-            pos_assigned_gt_inds (Tensor): [num_pos,].正样本所对应的gt的索引
-        Returns:
-            mask_targets (Tensor): seg target,[num_pos, H//4, W//4].
-=======
         return losses
 
     def _get_targets_single(self, mask_preds: Tensor, segm_pred: Tensor,
                             gt_instances: InstanceData,
                             positive_info: InstanceData):
-        """Compute targets for predictions of single image.
-
-        Args:
-            mask_preds (Tensor): Predicted prototypes with shape
-                (num_classes, H, W).
+        """计算单张图像上的seg target.简单来说就是生成一个shape和segm_pred
+            一致的全为0的特征图记为segm_targets,然后将gt mask缩放至segm_pred相同尺寸,
+            然后对缩放后的gt mask以0.5为阈值进行二值化.
+            最后把gt mask上对应cls的值复制到segm_targets的对应cls的特征图上去,
+            如果有两块mask区域重合,则取最大值.
+
+        Args:
+            mask_preds (Tensor): [nc, batch_h//4, batch_w//4].
             segm_pred (Tensor): Predicted semantic segmentation map
-                with shape (num_classes, H, W).
+                with shape (nc, batch_h//4, batch_w//4).
             gt_instances (:obj:`InstanceData`): Ground truth of instance
                 annotations. It should includes ``bboxes``, ``labels``,
                 and ``masks`` attributes.
@@ -1400,7 +813,6 @@
             - num_pos (int): Positive numbers.
             - gt_bboxes_for_reweight (Tensor): GT bboxes that match to the
               positive priors has shape (num_pos, 4).
->>>>>>> ecac3a77
         """
         gt_bboxes = gt_instances.bboxes
         gt_labels = gt_instances.labels
@@ -1429,9 +841,8 @@
         # process with mask targets
         pos_assigned_gt_inds = positive_info.pos_assigned_gt_inds
         num_pos = pos_assigned_gt_inds.size(0)
-        # Since we're producing (near) full image masks,
-        # it'd take too much vram to backprop on every single mask.
-        # Thus we select only a subset.
+        # 如果我们在所有的正样本mask上进行反向传播需要较多的显存.因此如果正样本数量太多.
+        # 那么就随机选取其中一部分的正样本mask来进行反向传播
         if num_pos > self.max_masks_to_train:
             perm = torch.randperm(num_pos)
             select = perm[:self.max_masks_to_train]
@@ -1452,51 +863,6 @@
         return (mask_preds, pos_mask_targets, segm_targets, num_pos,
                 gt_bboxes_for_reweight)
 
-<<<<<<< HEAD
-    def get_seg_masks(self, mask_pred, label_pred, img_meta, rescale):
-        """缩放回目标尺寸, 二值化, 格式化mask.
-
-        Args:
-            mask_pred (Tensor): [max_per_img, H//4, W//4].
-            label_pred (Tensor): [max_per_img, ].
-            img_meta (dict): [dict(),] * bs. dict()为图像元信息.
-            rescale (bool): 是否将mask缩放至原始图像尺寸下.
-        Returns:
-            list[ndarray]: 按分割类别分组的predict mask. mask_h或mask_w取决于rescale.
-                [[[mask_h, mask_w], ] * num_seg_per_cls] * nc.
-        """
-        ori_shape = img_meta['ori_shape']
-        scale_factor = img_meta['scale_factor']
-        # 如果需要缩放回Resize前尺寸,那么直接跳过[H,W],直接从[H//4,W//4] resize到[ori_h,ori_w]
-        # 否则就resize到网络输入尺寸[H, W]
-        if rescale:
-            img_h, img_w = ori_shape[:2]
-        else:
-            img_h = np.round(ori_shape[0] * scale_factor[1]).astype(np.int32)
-            img_w = np.round(ori_shape[1] * scale_factor[0]).astype(np.int32)
-
-        cls_segms = [[] for _ in range(self.num_classes)]
-        if mask_pred.size(0) == 0:
-            return cls_segms
-
-        mask_pred = F.interpolate(
-            mask_pred.unsqueeze(0), (img_h, img_w),
-            mode='bilinear',
-            align_corners=False).squeeze(0) > 0.5
-        mask_pred = mask_pred.cpu().numpy().astype(np.uint8)
-
-        for m, l in zip(mask_pred, label_pred):
-            cls_segms[l].append(m)
-        return cls_segms
-
-    def crop(self, masks, boxes, padding=1):
-        """box坐标本身是归一化的,先将其坐标放缩回mask尺寸下,
-            再将box中的所有mask区域归零.
-
-        Args:
-            masks (Tensor): shape [h, batch_w//4, batch_h//4].
-            boxes (Tensor): [n, 4].相对坐标,∈[0, 1]
-=======
     def crop_mask_preds(self, mask_preds: List[Tensor],
                         batch_img_metas: List[dict],
                         positive_infos: InstanceList) -> list:
@@ -1505,13 +871,13 @@
 
         Args:
             mask_preds (list[Tensor]): Predicted prototypes with shape
-                (num_classes, H, W).
+                [[nc, batch_h//4, batch_h//4], ] * bs.
             batch_img_metas (list[dict]): Meta information of multiple images.
             positive_infos (List[:obj:``InstanceData``]): Positive
                 information that calculate from detect head.
 
         Returns:
-            list: The cropped masks.
+            list: 裁剪后的mask.
         """
         croped_mask_preds = []
         for img_meta, mask_preds, cur_info in zip(batch_img_metas, mask_preds,
@@ -1529,15 +895,12 @@
                     masks: Tensor,
                     boxes: Tensor,
                     padding: int = 1) -> Tensor:
-        """Crop single predicted masks by zeroing out everything not in the
-        predicted bbox.
-
-        Args:
-            masks (Tensor): Predicted prototypes, has shape [H, W, N].
-            boxes (Tensor): Bbox coords in relative point form with
-                shape [N, 4].
+        """box坐标本身是归一化的,先将其坐标放缩回mask尺寸下,再将不在box中的所有mask区域归零.
+
+        Args:
+            masks (Tensor): [batch_w//4, ~, N].
+            boxes (Tensor): [N, 4], 相对坐标,∈[0, 1]
             padding (int): Image padding size.
->>>>>>> ecac3a77
 
         Return:
             Tensor: 裁剪后的mask.
@@ -1564,34 +927,21 @@
 
         return masks * crop_mask.float()
 
-<<<<<<< HEAD
-    def sanitize_coordinates(self, x1, x2, img_size, padding=0, cast=True):
-        """清理及限制输入坐标,使 x1 < x2, x1 != x2, x1 >= 0 和 x2 <= image_size.
-        还将相对坐标转换为绝对坐标并将结果转换为长Long型Tensor.
-=======
     def sanitize_coordinates(self,
                              x1: Tensor,
                              x2: Tensor,
                              img_size: int,
                              padding: int = 0,
                              cast: bool = True) -> tuple:
-        """Sanitizes the input coordinates so that x1 < x2, x1 != x2, x1 >= 0,
-        and x2 <= image_size. Also converts from relative to absolute
-        coordinates and casts the results to long tensors.
->>>>>>> ecac3a77
-
-        Warning: 以下操作为in-place,因此如有必要.请复制.
-
-        Args:
-<<<<<<< HEAD
-            _x1 (Tensor): shape (N, ).
-            _x2 (Tensor): shape (N, ).
-            img_size (int): 输入图像的尺寸.
-=======
+        """清理及限制输入坐标,使 x1 < x2, x1 != x2, x1 >= 0 和 x2 <= image_size.
+        还将相对坐标转换为绝对坐标并将结果转换为长Long型Tensor.
+
+        Warning: 以下操作为in-place,因此如有必要.请复制再操作.
+
+        Args:
             x1 (Tensor): shape (N, ).
             x2 (Tensor): shape (N, ).
-            img_size (int): Size of the input image.
->>>>>>> ecac3a77
+            img_size (int): 输入图像的尺寸.
             padding (int): x1 >= padding, x2 <= image_size-padding.
             cast (bool): 如果为False, 返回值将不会转为Long型Tensor.
 
@@ -1612,31 +962,6 @@
         x2 = torch.clamp(x2 + padding, max=img_size)
         return x1, x2
 
-<<<<<<< HEAD
-    def simple_test(self,
-                    feats,
-                    det_bboxes,
-                    det_labels,
-                    det_coeffs,
-                    img_metas,
-                    rescale=False):
-        """非TTA模式.
-
-        Args:
-            feats (tuple[torch.Tensor]): 所有层级的特征图.
-                [[bs, c, h, w], ] * num_level
-            det_bboxes (list[Tensor]): [[max_per_img, 5], ] * bs
-            det_labels (list[Tensor]): [[max_per_img, ], ] * bs.
-            det_coeffs (list[Tensor]): [[max_per_img, num_protos], ] * bs.
-            img_metas (list[dict]): [dict(),] * bs. dict()为图像元信息.
-            rescale (bool, optional): 是否将mask缩放回原始图像尺寸空间中.
-
-        Returns:
-            list[list]: 整个batch图像的分割结果,img_h或img_w取决于rescale.
-                rescale为True时, mask_h为图像Resize前高度, mask_w同理
-                rescale为False时, mask_h为图像Resize后高度, mask_w同理
-                [[[[mask_h, mask_w],] * num_seg_per_cls] * nc] * bs.
-=======
     def predict_by_feat(self,
                         mask_preds: List[Tensor],
                         segm_preds: Tensor,
@@ -1648,8 +973,7 @@
         mask results.
 
         Args:
-            mask_preds (list[Tensor]): Predicted prototypes with shape
-                (num_classes, H, W).
+            mask_preds (list[Tensor]): [[nc, batch_h//4, batch_w//4], ] * bs
             results_list (List[:obj:``InstanceData``]): BBoxHead results.
             batch_img_metas (list[dict]): Meta information of all images.
             rescale (bool, optional): Whether to rescale the results.
@@ -1720,42 +1044,19 @@
                 - labels (Tensor): Has shape (num_instances,).
                 - masks (Tensor): Processed mask results, has
                   shape (num_instances, h, w).
->>>>>>> ecac3a77
         """
         cfg = self.test_cfg if cfg is None else cfg
         scale_factor = bboxes.new_tensor(img_meta['scale_factor']).repeat(
             (1, 2))
         img_h, img_w = img_meta['ori_shape'][:2]
+        # 如果需要缩放回Resize前尺寸,那么直接跳过[batch_h, batch_w],
+        # 直接从[batch_h//4, batch_w//4] resize到[ori_h,ori_w]
+        # 否则就resize到网络输入尺寸[batch_h, batch_w]
         if rescale:  # in-placed rescale the bboxes
             scale_factor = bboxes.new_tensor(img_meta['scale_factor']).repeat(
                 (1, 2))
             bboxes /= scale_factor
         else:
-<<<<<<< HEAD
-            # 如果box已经缩放回Resize前尺寸,则需将其重新放缩回Resize后尺寸以获得seg.
-            if rescale and not isinstance(scale_factors[0], float):
-                scale_factors = [
-                    torch.from_numpy(scale_factor).to(det_bboxes[0].device)
-                    for scale_factor in scale_factors
-                ]
-            _bboxes = [
-                det_bboxes[i][:, :4] *
-                scale_factors[i] if rescale else det_bboxes[i][:, :4]
-                for i in range(len(det_bboxes))
-            ]
-            mask_preds = self.forward(feats[0], det_coeffs, _bboxes, img_metas)
-            # 分别对每个图像应用mask后处理
-            segm_results = []
-            for i in range(num_imgs):
-                if det_bboxes[i].shape[0] == 0:
-                    segm_results.append([[] for _ in range(self.num_classes)])
-                else:
-                    segm_result = self.get_seg_masks(mask_preds[i],
-                                                     det_labels[i],
-                                                     img_metas[i], rescale)
-                    segm_results.append(segm_result)
-        return segm_results
-=======
             w_scale, h_scale = scale_factor[0, 0], scale_factor[0, 1]
             img_h = np.round(img_h * h_scale.item()).astype(np.int32)
             img_w = np.round(img_w * w_scale.item()).astype(np.int32)
@@ -1817,7 +1118,6 @@
                 (N, num_classes, H, W).
         """
         return self.segm_conv(x)
->>>>>>> ecac3a77
 
 
 class InterpolateModule(BaseModule):
