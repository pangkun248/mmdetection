# Copyright (c) OpenMMLab. All rights reserved.
import copy
from typing import List, Tuple

import torch
import torch.nn as nn
import torch.nn.functional as F
from mmcv.cnn import Conv2d
from mmcv.ops import point_sample
from mmengine.model import ModuleList, caffe2_xavier_init
from mmengine.structures import InstanceData
from torch import Tensor

from mmdet.registry import MODELS, TASK_UTILS
from mmdet.structures import SampleList
from mmdet.utils import ConfigType, OptConfigType, OptMultiConfig, reduce_mean
from ..layers import Mask2FormerTransformerDecoder, SinePositionalEncoding
from ..utils import get_uncertain_point_coords_with_randomness
from .anchor_free_head import AnchorFreeHead
from .maskformer_head import MaskFormerHead


@MODELS.register_module()
class Mask2FormerHead(MaskFormerHead):
    """Implements the Mask2Former head.

    See `Masked-attention Mask Transformer for Universal Image
    Segmentation <https://arxiv.org/pdf/2112.01527>`_ for details.

    Args:
        in_channels (list[int]): Number of channels in the input feature map.
        feat_channels (int): Number of channels for features.
        out_channels (int): Number of channels for output.
        num_things_classes (int): Number of things.
        num_stuff_classes (int): Number of stuff.
        num_queries (int): Number of query in Transformer decoder.
        pixel_decoder (:obj:`ConfigDict` or dict): Config for pixel
            decoder. Defaults to None.
        enforce_decoder_input_project (bool, optional): Whether to add
            a layer to change the embed_dim of tranformer encoder in
            pixel decoder to the embed_dim of transformer decoder.
            Defaults to False.
        transformer_decoder (:obj:`ConfigDict` or dict): Config for
            transformer decoder. Defaults to None.
        positional_encoding (:obj:`ConfigDict` or dict): Config for
            transformer decoder position encoding. Defaults to
            dict(num_feats=128, normalize=True).
        loss_cls (:obj:`ConfigDict` or dict): Config of the classification
            loss. Defaults to None.
        loss_mask (:obj:`ConfigDict` or dict): Config of the mask loss.
            Defaults to None.
        loss_dice (:obj:`ConfigDict` or dict): Config of the dice loss.
            Defaults to None.
        train_cfg (:obj:`ConfigDict` or dict, optional): Training config of
            Mask2Former head.
        test_cfg (:obj:`ConfigDict` or dict, optional): Testing config of
            Mask2Former head.
        init_cfg (:obj:`ConfigDict` or dict or list[:obj:`ConfigDict` or \
            dict], optional): Initialization config dict. Defaults to None.
    """

    def __init__(self,
                 in_channels: List[int],
                 feat_channels: int,
                 out_channels: int,
                 num_things_classes: int = 80,
                 num_stuff_classes: int = 53,
                 num_queries: int = 100,
                 num_transformer_feat_level: int = 3,
                 pixel_decoder: ConfigType = ...,
                 enforce_decoder_input_project: bool = False,
                 transformer_decoder: ConfigType = ...,
                 positional_encoding: ConfigType = dict(
                     num_feats=128, normalize=True),
                 loss_cls: ConfigType = dict(
                     type='CrossEntropyLoss',
                     use_sigmoid=False,
                     loss_weight=2.0,
                     reduction='mean',
                     class_weight=[1.0] * 133 + [0.1]),
                 loss_mask: ConfigType = dict(
                     type='CrossEntropyLoss',
                     use_sigmoid=True,
                     reduction='mean',
                     loss_weight=5.0),
                 loss_dice: ConfigType = dict(
                     type='DiceLoss',
                     use_sigmoid=True,
                     activate=True,
                     reduction='mean',
                     naive_dice=True,
                     eps=1.0,
                     loss_weight=5.0),
                 train_cfg: OptConfigType = None,
                 test_cfg: OptConfigType = None,
                 init_cfg: OptMultiConfig = None,
                 **kwargs) -> None:
        super(AnchorFreeHead, self).__init__(init_cfg=init_cfg)
        self.num_things_classes = num_things_classes
        self.num_stuff_classes = num_stuff_classes
        self.num_classes = self.num_things_classes + self.num_stuff_classes
        self.num_queries = num_queries
        self.num_transformer_feat_level = num_transformer_feat_level
        self.num_heads = transformer_decoder.layer_cfg.cross_attn_cfg.num_heads
        self.num_transformer_decoder_layers = transformer_decoder.num_layers
        assert pixel_decoder.encoder.layer_cfg. \
            self_attn_cfg.num_levels == num_transformer_feat_level
        pixel_decoder_ = copy.deepcopy(pixel_decoder)
        pixel_decoder_.update(
            in_channels=in_channels,
            feat_channels=feat_channels,
            out_channels=out_channels)
        self.pixel_decoder = MODELS.build(pixel_decoder_)
        self.transformer_decoder = Mask2FormerTransformerDecoder(
            **transformer_decoder)
        self.decoder_embed_dims = self.transformer_decoder.embed_dims

        self.decoder_input_projs = ModuleList()
        # from low resolution to high resolution
        for _ in range(num_transformer_feat_level):
            if (self.decoder_embed_dims != feat_channels
                    or enforce_decoder_input_project):
                self.decoder_input_projs.append(
                    Conv2d(
                        feat_channels, self.decoder_embed_dims, kernel_size=1))
            else:
                self.decoder_input_projs.append(nn.Identity())
        self.decoder_positional_encoding = SinePositionalEncoding(
            **positional_encoding)
        self.query_embed = nn.Embedding(self.num_queries, feat_channels)
        self.query_feat = nn.Embedding(self.num_queries, feat_channels)
        # from low resolution to high resolution
        self.level_embed = nn.Embedding(self.num_transformer_feat_level,
                                        feat_channels)

        self.cls_embed = nn.Linear(feat_channels, self.num_classes + 1)
        self.mask_embed = nn.Sequential(
            nn.Linear(feat_channels, feat_channels), nn.ReLU(inplace=True),
            nn.Linear(feat_channels, feat_channels), nn.ReLU(inplace=True),
            nn.Linear(feat_channels, out_channels))

        self.test_cfg = test_cfg
        self.train_cfg = train_cfg
        if train_cfg:
            self.assigner = TASK_UTILS.build(self.train_cfg['assigner'])
            self.sampler = TASK_UTILS.build(
                self.train_cfg['sampler'], default_args=dict(context=self))
            self.num_points = self.train_cfg.get('num_points', 12544)
            self.oversample_ratio = self.train_cfg.get('oversample_ratio', 3.0)
            self.importance_sample_ratio = self.train_cfg.get(
                'importance_sample_ratio', 0.75)

        self.class_weight = loss_cls.class_weight
        self.loss_cls = MODELS.build(loss_cls)
        self.loss_mask = MODELS.build(loss_mask)
        self.loss_dice = MODELS.build(loss_dice)

    def init_weights(self) -> None:
        for m in self.decoder_input_projs:
            if isinstance(m, Conv2d):
                caffe2_xavier_init(m, bias=0)

        self.pixel_decoder.init_weights()

        for p in self.transformer_decoder.parameters():
            if p.dim() > 1:
                nn.init.xavier_normal_(p)

    def _get_targets_single(self, cls_score: Tensor, mask_pred: Tensor,
                            gt_instances: InstanceData,
                            img_meta: dict) -> Tuple[Tensor]:
        """Compute classification and mask targets for one image.

        Args:
            cls_score (Tensor): Mask score logits from a single decoder layer
                for one image. Shape (num_queries, cls_out_channels).
            mask_pred (Tensor): Mask logits for a single decoder layer for one
                image. Shape (num_queries, h, w).
            gt_instances (:obj:`InstanceData`): It contains ``labels`` and
                ``masks``.
            img_meta (dict): Image informtation.

        Returns:
            tuple[Tensor]: A tuple containing the following for one image.

                - labels (Tensor): Labels of each image. \
                    shape (num_queries, ).
                - label_weights (Tensor): Label weights of each image. \
                    shape (num_queries, ).
                - mask_targets (Tensor): Mask targets of each image. \
                    shape (num_queries, h, w).
                - mask_weights (Tensor): Mask weights of each image. \
                    shape (num_queries, ).
                - pos_inds (Tensor): Sampled positive indices for each \
                    image.
                - neg_inds (Tensor): Sampled negative indices for each \
                    image.
                - sampling_result (:obj:`SamplingResult`): Sampling results.
        """
        gt_labels = gt_instances.labels
        gt_masks = gt_instances.masks
        # sample points
        num_queries = cls_score.shape[0]
        num_gts = gt_labels.shape[0]

        point_coords = torch.rand((1, self.num_points, 2),
                                  device=cls_score.device)
        # shape (num_queries, num_points)
        mask_points_pred = point_sample(
            mask_pred.unsqueeze(1), point_coords.repeat(num_queries, 1,
                                                        1)).squeeze(1)
        # shape (num_gts, num_points)
        gt_points_masks = point_sample(
            gt_masks.unsqueeze(1).float(), point_coords.repeat(num_gts, 1,
                                                               1)).squeeze(1)

        sampled_gt_instances = InstanceData(
            labels=gt_labels, masks=gt_points_masks)
        sampled_pred_instances = InstanceData(
            scores=cls_score, masks=mask_points_pred)
        # assign and sample
        assign_result = self.assigner.assign(
            pred_instances=sampled_pred_instances,
            gt_instances=sampled_gt_instances,
            img_meta=img_meta)
        pred_instances = InstanceData(scores=cls_score, masks=mask_pred)
        sampling_result = self.sampler.sample(
            assign_result=assign_result,
            pred_instances=pred_instances,
            gt_instances=gt_instances)
        pos_inds = sampling_result.pos_inds
        neg_inds = sampling_result.neg_inds

        # label target
        labels = gt_labels.new_full((self.num_queries, ),
                                    self.num_classes,
                                    dtype=torch.long)
        labels[pos_inds] = gt_labels[sampling_result.pos_assigned_gt_inds]
        label_weights = gt_labels.new_ones((self.num_queries, ))

        # mask target
        mask_targets = gt_masks[sampling_result.pos_assigned_gt_inds]
        mask_weights = mask_pred.new_zeros((self.num_queries, ))
        mask_weights[pos_inds] = 1.0

        return (labels, label_weights, mask_targets, mask_weights, pos_inds,
                neg_inds, sampling_result)

    def _loss_by_feat_single(self, cls_scores: Tensor, mask_preds: Tensor,
                             batch_gt_instances: List[InstanceData],
                             batch_img_metas: List[dict]) -> Tuple[Tensor]:
        """Loss function for outputs from a single decoder layer.

        Args:
            cls_scores (Tensor): Mask score logits from a single decoder layer
                for all images. Shape (batch_size, num_queries,
                cls_out_channels). Note `cls_out_channels` should includes
                background.
            mask_preds (Tensor): Mask logits for a pixel decoder for all
                images. Shape (batch_size, num_queries, h, w).
            batch_gt_instances (list[obj:`InstanceData`]): each contains
                ``labels`` and ``masks``.
            batch_img_metas (list[dict]): List of image meta information.

        Returns:
            tuple[Tensor]: Loss components for outputs from a single \
                decoder layer.
        """
        num_imgs = cls_scores.size(0)
        cls_scores_list = [cls_scores[i] for i in range(num_imgs)]
        mask_preds_list = [mask_preds[i] for i in range(num_imgs)]
        (labels_list, label_weights_list, mask_targets_list, mask_weights_list,
         avg_factor) = self.get_targets(cls_scores_list, mask_preds_list,
                                        batch_gt_instances, batch_img_metas)
        # shape (batch_size, num_queries)
        labels = torch.stack(labels_list, dim=0)
        # shape (batch_size, num_queries)
        label_weights = torch.stack(label_weights_list, dim=0)
        # shape (num_total_gts, h, w)
        mask_targets = torch.cat(mask_targets_list, dim=0)
        # shape (batch_size, num_queries)
        mask_weights = torch.stack(mask_weights_list, dim=0)

        # classfication loss
        # shape (batch_size * num_queries, )
        cls_scores = cls_scores.flatten(0, 1)
        labels = labels.flatten(0, 1)
        label_weights = label_weights.flatten(0, 1)

        class_weight = cls_scores.new_tensor(self.class_weight)
        loss_cls = self.loss_cls(
            cls_scores,
            labels,
            label_weights,
            avg_factor=class_weight[labels].sum())

        num_total_masks = reduce_mean(cls_scores.new_tensor([avg_factor]))
        num_total_masks = max(num_total_masks, 1)

        # extract positive ones
        # shape (batch_size, num_queries, h, w) -> (num_total_gts, h, w)
        mask_preds = mask_preds[mask_weights > 0]

        if mask_targets.shape[0] == 0:
            # zero match
            loss_dice = mask_preds.sum()
            loss_mask = mask_preds.sum()
            return loss_cls, loss_mask, loss_dice

        with torch.no_grad():
            points_coords = get_uncertain_point_coords_with_randomness(
                mask_preds.unsqueeze(1), None, self.num_points,
                self.oversample_ratio, self.importance_sample_ratio)
            # shape (num_total_gts, h, w) -> (num_total_gts, num_points)
            mask_point_targets = point_sample(
                mask_targets.unsqueeze(1).float(), points_coords).squeeze(1)
        # shape (num_queries, h, w) -> (num_queries, num_points)
        mask_point_preds = point_sample(
            mask_preds.unsqueeze(1), points_coords).squeeze(1)

        # dice loss
        loss_dice = self.loss_dice(
            mask_point_preds, mask_point_targets, avg_factor=num_total_masks)

        # mask loss
        # shape (num_queries, num_points) -> (num_queries * num_points, )
        mask_point_preds = mask_point_preds.reshape(-1)
        # shape (num_total_gts, num_points) -> (num_total_gts * num_points, )
        mask_point_targets = mask_point_targets.reshape(-1)
        loss_mask = self.loss_mask(
            mask_point_preds,
            mask_point_targets,
            avg_factor=num_total_masks * self.num_points)

        return loss_cls, loss_mask, loss_dice

    def _forward_head(self, decoder_out: Tensor, mask_feature: Tensor,
                      attn_mask_target_size: Tuple[int, int]) -> Tuple[Tensor]:
        """Forward for head part which is called after every decoder layer.

        Args:
            decoder_out (Tensor): in shape (batch_size, num_queries, c).
            mask_feature (Tensor): in shape (batch_size, c, h, w).
            attn_mask_target_size (tuple[int, int]): target attention
                mask size.

        Returns:
            tuple: A tuple contain three elements.

                - cls_pred (Tensor): Classification scores in shape \
                    (batch_size, num_queries, cls_out_channels). \
                    Note `cls_out_channels` should includes background.
                - mask_pred (Tensor): Mask scores in shape \
                    (batch_size, num_queries,h, w).
                - attn_mask (Tensor): Attention mask in shape \
                    (batch_size * num_heads, num_queries, h, w).
        """
        decoder_out = self.transformer_decoder.post_norm(decoder_out)
<<<<<<< HEAD
        decoder_out = decoder_out.transpose(0, 1)
        # shape (batch_size, num_queries, c)
=======
        # shape (num_queries, batch_size, c)
>>>>>>> ecac3a77
        cls_pred = self.cls_embed(decoder_out)
        # shape (batch_size, num_queries, c)
        mask_embed = self.mask_embed(decoder_out)
        # shape (batch_size, num_queries, h, w)
        mask_pred = torch.einsum('bqc,bchw->bqhw', mask_embed, mask_feature)
        attn_mask = F.interpolate(
            mask_pred,
            attn_mask_target_size,
            mode='bilinear',
            align_corners=False)
        # shape (batch_size, num_queries, h, w) ->
        #   (batch_size * num_head, num_queries, h*w)
        attn_mask = attn_mask.flatten(2).unsqueeze(1).repeat(
            (1, self.num_heads, 1, 1)).flatten(0, 1)
        attn_mask = attn_mask.sigmoid() < 0.5
        attn_mask = attn_mask.detach()

        return cls_pred, mask_pred, attn_mask

    def forward(self, x: List[Tensor],
                batch_data_samples: SampleList) -> Tuple[List[Tensor]]:
        """Forward function.

        Args:
            x (list[Tensor]): Multi scale Features from the
                upstream network, each is a 4D-tensor.
            batch_data_samples (List[:obj:`DetDataSample`]): The Data
                Samples. It usually includes information such as
                `gt_instance`, `gt_panoptic_seg` and `gt_sem_seg`.

        Returns:
            tuple[list[Tensor]]: A tuple contains two elements.

                - cls_pred_list (list[Tensor)]: Classification logits \
                    for each decoder layer. Each is a 3D-tensor with shape \
                    (batch_size, num_queries, cls_out_channels). \
                    Note `cls_out_channels` should includes background.
                - mask_pred_list (list[Tensor]): Mask logits for each \
                    decoder layer. Each with shape (batch_size, num_queries, \
                    h, w).
        """
        batch_img_metas = [
            data_sample.metainfo for data_sample in batch_data_samples
        ]
        batch_size = len(batch_img_metas)
        mask_features, multi_scale_memorys = self.pixel_decoder(x)
        # multi_scale_memorys (from low resolution to high resolution)
        decoder_inputs = []
        decoder_positional_encodings = []
        for i in range(self.num_transformer_feat_level):
            decoder_input = self.decoder_input_projs[i](multi_scale_memorys[i])
            # shape (batch_size, c, h, w) -> (batch_size, h*w, c)
            decoder_input = decoder_input.flatten(2).permute(0, 2, 1)
            level_embed = self.level_embed.weight[i].view(1, 1, -1)
            decoder_input = decoder_input + level_embed
            # shape (batch_size, c, h, w) -> (batch_size, h*w, c)
            mask = decoder_input.new_zeros(
                (batch_size, ) + multi_scale_memorys[i].shape[-2:],
                dtype=torch.bool)
            decoder_positional_encoding = self.decoder_positional_encoding(
                mask)
            decoder_positional_encoding = decoder_positional_encoding.flatten(
                2).permute(0, 2, 1)
            decoder_inputs.append(decoder_input)
            decoder_positional_encodings.append(decoder_positional_encoding)
        # shape (num_queries, c) -> (batch_size, num_queries, c)
        query_feat = self.query_feat.weight.unsqueeze(0).repeat(
            (batch_size, 1, 1))
        query_embed = self.query_embed.weight.unsqueeze(0).repeat(
            (batch_size, 1, 1))

        cls_pred_list = []
        mask_pred_list = []
        cls_pred, mask_pred, attn_mask = self._forward_head(
            query_feat, mask_features, multi_scale_memorys[0].shape[-2:])
        cls_pred_list.append(cls_pred)
        mask_pred_list.append(mask_pred)

        for i in range(self.num_transformer_decoder_layers):
            level_idx = i % self.num_transformer_feat_level
            # if a mask is all True(all background), then set it all False.
            attn_mask[torch.where(
                attn_mask.sum(-1) == attn_mask.shape[-1])] = False

            # cross_attn + self_attn
            layer = self.transformer_decoder.layers[i]
            query_feat = layer(
                query=query_feat,
                key=decoder_inputs[level_idx],
                value=decoder_inputs[level_idx],
                query_pos=query_embed,
                key_pos=decoder_positional_encodings[level_idx],
                cross_attn_mask=attn_mask,
                query_key_padding_mask=None,
                # here we do not apply masking on padded region
                key_padding_mask=None)
            cls_pred, mask_pred, attn_mask = self._forward_head(
                query_feat, mask_features, multi_scale_memorys[
                    (i + 1) % self.num_transformer_feat_level].shape[-2:])

            cls_pred_list.append(cls_pred)
            mask_pred_list.append(mask_pred)

        return cls_pred_list, mask_pred_list<|MERGE_RESOLUTION|>--- conflicted
+++ resolved
@@ -356,24 +356,19 @@
                     (batch_size * num_heads, num_queries, h, w).
         """
         decoder_out = self.transformer_decoder.post_norm(decoder_out)
-<<<<<<< HEAD
-        decoder_out = decoder_out.transpose(0, 1)
-        # shape (batch_size, num_queries, c)
-=======
         # shape (num_queries, batch_size, c)
->>>>>>> ecac3a77
         cls_pred = self.cls_embed(decoder_out)
-        # shape (batch_size, num_queries, c)
+        # shape (num_queries, batch_size, c)
         mask_embed = self.mask_embed(decoder_out)
-        # shape (batch_size, num_queries, h, w)
+        # shape (num_queries, batch_size, h, w)
         mask_pred = torch.einsum('bqc,bchw->bqhw', mask_embed, mask_feature)
         attn_mask = F.interpolate(
             mask_pred,
             attn_mask_target_size,
             mode='bilinear',
             align_corners=False)
-        # shape (batch_size, num_queries, h, w) ->
-        #   (batch_size * num_head, num_queries, h*w)
+        # shape (num_queries, batch_size, h, w) ->
+        #   (batch_size * num_head, num_queries, h, w)
         attn_mask = attn_mask.flatten(2).unsqueeze(1).repeat(
             (1, self.num_heads, 1, 1)).flatten(0, 1)
         attn_mask = attn_mask.sigmoid() < 0.5
