--- conflicted
+++ resolved
@@ -9,113 +9,6 @@
     """Implementation of `YOLACT <https://arxiv.org/abs/1904.02689>`_"""
 
     def __init__(self,
-<<<<<<< HEAD
-                 backbone,
-                 neck,
-                 bbox_head,
-                 segm_head,
-                 mask_head,
-                 train_cfg=None,
-                 test_cfg=None,
-                 init_cfg=None):
-        super(YOLACT, self).__init__(backbone, neck, bbox_head, train_cfg,
-                                     test_cfg, init_cfg)
-        self.segm_head = build_head(segm_head)
-        self.mask_head = build_head(mask_head)
-
-    def forward_dummy(self, img):
-        """Used for computing network flops.
-
-        See `mmdetection/tools/analysis_tools/get_flops.py`
-        """
-        feat = self.extract_feat(img)
-        bbox_outs = self.bbox_head(feat)
-        prototypes = self.mask_head.forward_dummy(feat[0])
-        return (bbox_outs, prototypes)
-
-    def forward_train(self,
-                      img,
-                      img_metas,
-                      gt_bboxes,
-                      gt_labels,
-                      gt_bboxes_ignore=None,
-                      gt_masks=None):
-        """
-        Args:
-            img (Tensor): of shape (bs, c, H, W) 输入数据.
-                通常这些数据应该是经过归一化的(减均值除以方差).
-            img_metas (list[dict]): 图像信息字典列表,其中每一个字典 含有键: 'img_shape',
-                'scale_factor', 'flip', and may also contain
-                'filename', 'ori_shape', 'pad_shape', and 'img_norm_cfg'.
-                有关这些键值的详细信息, 请参见
-                `mmdet/datasets/pipelines/formatting.py:Collect`.
-            gt_bboxes (list[Tensor]): batch张图片的gt box, [[num_gts, 4],] * bs
-                其中4代表 [x1, y1, x2, y2].
-            gt_labels (list[Tensor]): gt box对应的label, [[num_gts,],] * bs
-            gt_bboxes_ignore (None | list[Tensor]): 计算损失时可以忽略的标注类别列表.
-            gt_masks (None | Tensor) : 如变量名.它是gt box的mask
-                其类型结构为[BitmapMasks(num_masks=num_gt, height=550, width=550),] * bs
-
-        Returns:
-            dict[str, Tensor]: 模型的loss字典
-        """
-        # 将Bitmap mask或Polygon Mask转换为Tensor [[num_gt, H, W],] * bs
-        gt_masks = [
-            gt_mask.to_tensor(dtype=torch.uint8, device=img.device)
-            for gt_mask in gt_masks
-        ]
-
-        x = self.extract_feat(img)
-
-        cls_score, bbox_pred, coeff_pred = self.bbox_head(x)
-        bbox_head_loss_inputs = (cls_score, bbox_pred) + (gt_bboxes, gt_labels,
-                                                          img_metas)
-        losses, sampling_results = self.bbox_head.loss(
-            *bbox_head_loss_inputs, gt_bboxes_ignore=gt_bboxes_ignore)
-
-        segm_head_outs = self.segm_head(x[0])
-        loss_segm = self.segm_head.loss(segm_head_outs, gt_masks, gt_labels)
-        losses.update(loss_segm)
-
-        mask_pred = self.mask_head(x[0], coeff_pred, gt_bboxes, img_metas,
-                                   sampling_results)
-        loss_mask = self.mask_head.loss(mask_pred, gt_masks, gt_bboxes,
-                                        img_metas, sampling_results)
-        losses.update(loss_mask)
-
-        # 检查是否存在INF和NaN
-        for loss_name in losses.keys():
-            assert torch.isfinite(torch.stack(losses[loss_name]))\
-                .all().item(), '{}中存在INF或NaN!'\
-                .format(loss_name)
-
-        return losses
-
-    def simple_test(self, img, img_metas, rescale=False):
-        """非TTA模式."""
-        feat = self.extract_feat(img)
-        det_bboxes, det_labels, det_coeffs = self.bbox_head.simple_test(
-            feat, img_metas, rescale=rescale)
-        bbox_results = [
-            bbox2result(det_bbox, det_label, self.bbox_head.num_classes)
-            for det_bbox, det_label in zip(det_bboxes, det_labels)
-        ]
-
-        segm_results = self.mask_head.simple_test(
-            feat,
-            det_bboxes,
-            det_labels,
-            det_coeffs,
-            img_metas,
-            rescale=rescale)
-
-        return list(zip(bbox_results, segm_results))
-
-    def aug_test(self, imgs, img_metas, rescale=False):
-        """TTA."""
-        raise NotImplementedError(
-            'YOLACT 不支持 TTA')
-=======
                  backbone: ConfigType,
                  neck: ConfigType,
                  bbox_head: ConfigType,
@@ -132,5 +25,4 @@
             train_cfg=train_cfg,
             test_cfg=test_cfg,
             data_preprocessor=data_preprocessor,
-            init_cfg=init_cfg)
->>>>>>> ecac3a77
+            init_cfg=init_cfg)