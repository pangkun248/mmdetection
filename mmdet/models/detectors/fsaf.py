--- conflicted
+++ resolved
@@ -9,16 +9,6 @@
     """Implementation of `FSAF <https://arxiv.org/abs/1903.00621>`_"""
 
     def __init__(self,
-<<<<<<< HEAD
-                 backbone,
-                 neck,
-                 bbox_head,
-                 train_cfg=None,
-                 test_cfg=None,
-                 init_cfg=None):
-        super(FSAF, self).__init__(backbone, neck, bbox_head, train_cfg,
-                                   test_cfg, init_cfg)
-=======
                  backbone: ConfigType,
                  neck: ConfigType,
                  bbox_head: ConfigType,
@@ -33,5 +23,4 @@
             train_cfg=train_cfg,
             test_cfg=test_cfg,
             data_preprocessor=data_preprocessor,
-            init_cfg=init_cfg)
->>>>>>> ecac3a77
+            init_cfg=init_cfg)