--- conflicted
+++ resolved
@@ -18,20 +18,6 @@
     """Implementation of `LAD <https://arxiv.org/pdf/2108.10520.pdf>`_."""
 
     def __init__(self,
-<<<<<<< HEAD
-                 backbone,
-                 neck,
-                 bbox_head,
-                 teacher_backbone,
-                 teacher_neck,
-                 teacher_bbox_head,
-                 teacher_ckpt,
-                 eval_teacher=True,
-                 train_cfg=None,
-                 test_cfg=None):
-        super(KnowledgeDistillationSingleStageDetector,
-              self).__init__(backbone, neck, bbox_head, train_cfg, test_cfg)
-=======
                  backbone: ConfigType,
                  neck: ConfigType,
                  bbox_head: ConfigType,
@@ -50,7 +36,6 @@
             train_cfg=train_cfg,
             test_cfg=test_cfg,
             data_preprocessor=data_preprocessor)
->>>>>>> ecac3a77
         self.eval_teacher = eval_teacher
         self.teacher_model = nn.Module()
         self.teacher_model.backbone = MODELS.build(teacher_backbone)
