--- conflicted
+++ resolved
@@ -26,97 +26,6 @@
     """
 
     def __init__(self,
-<<<<<<< HEAD
-                 backbone,
-                 neck,
-                 bbox_head,
-                 train_cfg=None,
-                 test_cfg=None,
-                 input_size=(640, 640),
-                 size_multiplier=32,
-                 random_size_range=(15, 25),
-                 random_size_interval=10,
-                 init_cfg=None):
-        super(YOLOX, self).__init__(backbone, neck, bbox_head, train_cfg,
-                                    test_cfg, init_cfg)
-        log_img_scale(input_size, skip_square=True)
-        self.rank, self.world_size = get_dist_info()
-        self._default_input_size = input_size
-        self._input_size = input_size
-        self._random_size_range = random_size_range
-        self._random_size_interval = random_size_interval
-        self._size_multiplier = size_multiplier
-        self._progress_in_iter = 0
-
-    def forward_train(self,
-                      img,
-                      img_metas,
-                      gt_bboxes,
-                      gt_labels,
-                      gt_bboxes_ignore=None):
-        """
-        Args:
-            img (Tensor): Input images of shape (N, C, H, W).
-                Typically these should be mean centered and std scaled.
-            img_metas (list[dict]): A List of image info dict where each dict
-                has: 'img_shape', 'scale_factor', 'flip', and may also contain
-                'filename', 'ori_shape', 'pad_shape', and 'img_norm_cfg'.
-                For details on the values of these keys see
-                :class:`mmdet.datasets.pipelines.Collect`.
-            gt_bboxes (list[Tensor]): Each item are the truth boxes for each
-                image in [tl_x, tl_y, br_x, br_y] format.
-            gt_labels (list[Tensor]): Class indices corresponding to each box
-            gt_bboxes_ignore (None | list[Tensor]): Specify which bounding
-                boxes can be ignored when computing the loss.
-        Returns:
-            dict[str, Tensor]: A dictionary of loss components.
-        """
-        # Multi-scale training
-        img, gt_bboxes = self._preprocess(img, gt_bboxes)
-
-        losses = super(YOLOX, self).forward_train(img, img_metas, gt_bboxes,
-                                                  gt_labels, gt_bboxes_ignore)
-
-        # random resizing
-        if (self._progress_in_iter + 1) % self._random_size_interval == 0:
-            self._input_size = self._random_resize(device=img.device)
-        self._progress_in_iter += 1
-
-        return losses
-
-    def _preprocess(self, img, gt_bboxes):
-        scale_y = self._input_size[0] / self._default_input_size[0]
-        scale_x = self._input_size[1] / self._default_input_size[1]
-        if scale_x != 1 or scale_y != 1:
-            img = F.interpolate(
-                img,
-                size=self._input_size,
-                mode='bilinear',
-                align_corners=False)
-            for gt_bbox in gt_bboxes:
-                gt_bbox[..., 0::2] = gt_bbox[..., 0::2] * scale_x
-                gt_bbox[..., 1::2] = gt_bbox[..., 1::2] * scale_y
-        return img, gt_bboxes
-
-    def _random_resize(self, device):
-        tensor = torch.LongTensor(2).to(device)
-
-        if self.rank == 0:
-            size = random.randint(*self._random_size_range)
-            aspect_ratio = float(
-                self._default_input_size[1]) / self._default_input_size[0]
-            size = (self._size_multiplier * size,
-                    self._size_multiplier * int(aspect_ratio * size))
-            tensor[0] = size[0]
-            tensor[1] = size[1]
-
-        if self.world_size > 1:
-            dist.barrier()
-            dist.broadcast(tensor, 0)
-
-        input_size = (tensor[0].item(), tensor[1].item())
-        return input_size
-=======
                  backbone: ConfigType,
                  neck: ConfigType,
                  bbox_head: ConfigType,
@@ -131,5 +40,4 @@
             train_cfg=train_cfg,
             test_cfg=test_cfg,
             data_preprocessor=data_preprocessor,
-            init_cfg=init_cfg)
->>>>>>> ecac3a77
+            init_cfg=init_cfg)