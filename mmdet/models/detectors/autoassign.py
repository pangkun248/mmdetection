--- conflicted
+++ resolved
@@ -26,15 +26,6 @@
     """
 
     def __init__(self,
-<<<<<<< HEAD
-                 backbone,
-                 neck,
-                 bbox_head,
-                 train_cfg=None,
-                 test_cfg=None):
-        super(AutoAssign, self).__init__(backbone, neck, bbox_head, train_cfg,
-                                         test_cfg)
-=======
                  backbone: ConfigType,
                  neck: ConfigType,
                  bbox_head: ConfigType,
@@ -49,5 +40,4 @@
             train_cfg=train_cfg,
             test_cfg=test_cfg,
             data_preprocessor=data_preprocessor,
-            init_cfg=init_cfg)
->>>>>>> ecac3a77
+            init_cfg=init_cfg)