# Copyright (c) OpenMMLab. All rights reserved.
from mmdet.registry import MODELS
from mmdet.utils import ConfigType, OptConfigType, OptMultiConfig
from .single_stage import SingleStageDetector


@MODELS.register_module()
class TOOD(SingleStageDetector):
    r"""Implementation of `TOOD: Task-aligned One-stage Object Detection.
    <https://arxiv.org/abs/2108.07755>`_

<<<<<<< HEAD
    def __init__(self,
                 backbone,
                 neck,
                 bbox_head,
                 train_cfg=None,
                 test_cfg=None,
                 init_cfg=None):
        super(TOOD, self).__init__(backbone, neck, bbox_head, train_cfg,
                                   test_cfg, init_cfg)
=======
    Args:
        backbone (:obj:`ConfigDict` or dict): The backbone module.
        neck (:obj:`ConfigDict` or dict): The neck module.
        bbox_head (:obj:`ConfigDict` or dict): The bbox head module.
        train_cfg (:obj:`ConfigDict` or dict, optional): The training config
            of TOOD. Defaults to None.
        test_cfg (:obj:`ConfigDict` or dict, optional): The testing config
            of TOOD. Defaults to None.
        data_preprocessor (:obj:`ConfigDict` or dict, optional): Config of
            :class:`DetDataPreprocessor` to process the input data.
            Defaults to None.
        init_cfg (:obj:`ConfigDict` or dict, optional): the config to control
            the initialization. Defaults to None.
    """
>>>>>>> ecac3a77

    def __init__(self,
                 backbone: ConfigType,
                 neck: ConfigType,
                 bbox_head: ConfigType,
                 train_cfg: OptConfigType = None,
                 test_cfg: OptConfigType = None,
                 data_preprocessor: OptConfigType = None,
                 init_cfg: OptMultiConfig = None) -> None:
        super().__init__(
            backbone=backbone,
            neck=neck,
            bbox_head=bbox_head,
            train_cfg=train_cfg,
            test_cfg=test_cfg,
            data_preprocessor=data_preprocessor,
            init_cfg=init_cfg)<|MERGE_RESOLUTION|>--- conflicted
+++ resolved
@@ -9,17 +9,6 @@
     r"""Implementation of `TOOD: Task-aligned One-stage Object Detection.
     <https://arxiv.org/abs/2108.07755>`_
 
-<<<<<<< HEAD
-    def __init__(self,
-                 backbone,
-                 neck,
-                 bbox_head,
-                 train_cfg=None,
-                 test_cfg=None,
-                 init_cfg=None):
-        super(TOOD, self).__init__(backbone, neck, bbox_head, train_cfg,
-                                   test_cfg, init_cfg)
-=======
     Args:
         backbone (:obj:`ConfigDict` or dict): The backbone module.
         neck (:obj:`ConfigDict` or dict): The neck module.
@@ -34,7 +23,6 @@
         init_cfg (:obj:`ConfigDict` or dict, optional): the config to control
             the initialization. Defaults to None.
     """
->>>>>>> ecac3a77
 
     def __init__(self,
                  backbone: ConfigType,
